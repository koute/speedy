use std::borrow::Cow;
use std::ops::Range;
use std::collections::{BTreeMap, BTreeSet, HashMap, HashSet};
use std::fmt::Debug;
use std::num::NonZeroU32;

#[allow(unused_imports)]
use speedy::{Readable, Writable, Endianness};

macro_rules! symmetric_tests {
    ($(
        $name:ident for $type:ty {
            kind = common,
            in = $value:expr,
            le = $le_bytes:expr,
            be = $be_bytes:expr,
            minimum_bytes = $minimum_bytes:expr
        }
    )*) => { paste::paste! { $(
        mod [<$name _common_tests>] {
            use super::*;

            #[test]
            fn serialized_bytes_le() {
                let original: $type = $value;
                let serialized = original.write_to_vec_with_ctx( Endianness::LittleEndian ).unwrap();
                assert_eq!( serialized, $le_bytes );
            }

            #[test]
            fn serialized_bytes_be() {
                let original: $type = $value;
                let serialized = original.write_to_vec_with_ctx( Endianness::BigEndian ).unwrap();
                assert_eq!( serialized, $be_bytes );
            }

            #[test]
            fn serialize_to_buffer_le() {
                let original: $type = $value;
                let mut buffer = Vec::new();
                buffer.resize( Writable::< Endianness >::bytes_needed( &original ).unwrap(), 0xff );
                original.write_to_buffer_with_ctx( Endianness::LittleEndian, &mut buffer ).unwrap();
                assert_eq!( buffer, $le_bytes );

                let serialized = original.write_to_vec_with_ctx( Endianness::LittleEndian ).unwrap();
                assert_eq!( buffer, serialized );
            }

            #[test]
            fn serialize_to_buffer_be() {
                let original: $type = $value;
                let mut buffer = Vec::new();
                buffer.resize( Writable::< Endianness >::bytes_needed( &original ).unwrap(), 0xff );
                original.write_to_buffer_with_ctx( Endianness::BigEndian, &mut buffer ).unwrap();
                assert_eq!( buffer, $be_bytes );

                let serialized = original.write_to_vec_with_ctx( Endianness::BigEndian ).unwrap();
                assert_eq!( buffer, serialized );
            }

            #[test]
            fn minimum_bytes() {
                assert_eq!( <$type as Readable< Endianness >>::minimum_bytes_needed(), $minimum_bytes );
            }

            #[cfg(not(miri))]
            #[test]
            fn write_to_file_le() {
                let file = tempfile::NamedTempFile::new().unwrap();
                let path = file.path();
                let original: $type = $value;
                original.write_to_file_with_ctx( Endianness::LittleEndian, &path ).unwrap();
                assert_eq!( std::fs::read( &path ).unwrap(), $le_bytes );
            }

            #[cfg(not(miri))]
            #[test]
            fn write_to_file_be() {
                let file = tempfile::NamedTempFile::new().unwrap();
                let path = file.path();
                let original: $type = $value;
                original.write_to_file_with_ctx( Endianness::BigEndian, &path ).unwrap();
                assert_eq!( std::fs::read( &path ).unwrap(), $be_bytes );
            }
        }
    )* } };

    ($(
        $name:ident for $type:ty {
            kind = round_trip,
            in = $value:expr,
            le = $le_bytes:expr,
            be = $be_bytes:expr
        }
    )*) => { paste::paste! { $(
        mod [<$name _round_trip_tests>] {
            use super::*;

            #[test]
            fn round_trip_le_borrowed_aligned() {
                let original: $type = $value;
                let serialized = original.write_to_vec_with_ctx( Endianness::LittleEndian ).unwrap();
                let deserialized: Result< $type, _ > = Readable::read_from_buffer_with_ctx( Endianness::LittleEndian, &serialized );
                assert_eq!( original, deserialized.unwrap() );
            }

            #[test]
            fn round_trip_le_borrowed_unaligned() {
                let original: (u8, $type) = (1, $value);
                let serialized = original.write_to_vec_with_ctx( Endianness::LittleEndian ).unwrap();
                let deserialized: (u8, $type) = Readable::read_from_buffer_with_ctx( Endianness::LittleEndian, &serialized ).unwrap();
                assert_eq!( original.0, deserialized.0 );
                assert_eq!( original.1, deserialized.1 );
            }

            #[test]
            fn round_trip_be_borrowed_aligned() {
                let original: $type = $value;
                let serialized = original.write_to_vec_with_ctx( Endianness::BigEndian ).unwrap();
                let deserialized: $type = Readable::read_from_buffer_with_ctx( Endianness::BigEndian, &serialized ).unwrap();
                assert_eq!( original, deserialized );
            }

            #[test]
            fn round_trip_be_borrowed_unaligned() {
                let original: (u8, $type) = (1, $value);
                let serialized = original.write_to_vec_with_ctx( Endianness::BigEndian ).unwrap();
                let deserialized: (u8, $type) = Readable::read_from_buffer_with_ctx( Endianness::BigEndian, &serialized ).unwrap();
                assert_eq!( original.0, deserialized.0 );
                assert_eq!( original.1, deserialized.1 );
            }
        }
    )* } };

    ($(
        $name:ident for $type:ty {
            kind = round_trip_native_endian,
            in = $value:expr,
            le = $le_bytes:expr,
            be = $be_bytes:expr
        }
    )*) => { paste::paste! { $(
        mod [<$name _round_trip_native_endian_tests>] {
            use super::*;

            #[test]
            fn round_trip_le_borrowed_aligned() {
                let original: $type = $value;
                let serialized = original.write_to_vec_with_ctx( Endianness::LittleEndian ).unwrap();
                let deserialized: Result< $type, _ > = Readable::read_from_buffer_with_ctx( Endianness::LittleEndian, &serialized );
                if Endianness::LittleEndian.conversion_necessary() {
                    match speedy::private::get_error_kind( &deserialized.unwrap_err() ) {
                        speedy::private::ErrorKind::EndiannessMismatch => {},
                        error => panic!( "unexpected error: {:?}", error )
                    }
                } else {
                    assert_eq!( original, deserialized.unwrap() );
                }
            }

            #[test]
            fn round_trip_le_borrowed_unaligned() {
                let original: (u8, $type) = (1, $value);
                let serialized = original.write_to_vec_with_ctx( Endianness::LittleEndian ).unwrap();
                let deserialized: Result< (u8, $type), _ > = Readable::read_from_buffer_with_ctx( Endianness::LittleEndian, &serialized );
                if Endianness::LittleEndian.conversion_necessary() {
                    match speedy::private::get_error_kind( &deserialized.unwrap_err() ) {
                        speedy::private::ErrorKind::EndiannessMismatch => {},
                        error => panic!( "unexpected error: {:?}", error )
                    }
                } else {
                    let deserialized = deserialized.unwrap();
                    assert_eq!( original.0, deserialized.0 );
                    assert_eq!( original.1, deserialized.1 );
                }
            }

            #[test]
            fn round_trip_be_borrowed_aligned() {
                let original: $type = $value;
                let serialized = original.write_to_vec_with_ctx( Endianness::BigEndian ).unwrap();
                let deserialized: Result< $type, _ > = Readable::read_from_buffer_with_ctx( Endianness::BigEndian, &serialized );
                if Endianness::BigEndian.conversion_necessary() {
                    match speedy::private::get_error_kind( &deserialized.unwrap_err() ) {
                        speedy::private::ErrorKind::EndiannessMismatch => {},
                        error => panic!( "unexpected error: {:?}", error )
                    }
                } else {
                    assert_eq!( original, deserialized.unwrap() );
                }
            }

            #[test]
            fn round_trip_be_borrowed_unaligned() {
                let original: (u8, $type) = (1, $value);
                let serialized = original.write_to_vec_with_ctx( Endianness::BigEndian ).unwrap();
                let deserialized: Result< (u8, $type), _ > = Readable::read_from_buffer_with_ctx( Endianness::BigEndian, &serialized );
                if Endianness::BigEndian.conversion_necessary() {
                    match speedy::private::get_error_kind( &deserialized.unwrap_err() ) {
                        speedy::private::ErrorKind::EndiannessMismatch => {},
                        error => panic!( "unexpected error: {:?}", error )
                    }
                } else {
                    let deserialized = deserialized.unwrap();
                    assert_eq!( original.0, deserialized.0 );
                    assert_eq!( original.1, deserialized.1 );
                }
            }
        }
    )* } };

    ($(
        $name:ident for $type:ty {
            kind = sized,
            in = $value:expr,
            le = $le_bytes:expr,
            be = $be_bytes:expr
        }
    )*) => { paste::paste! { $(
        mod [<$name _sized_tests>] {
            use super::*;

            #[test]
            fn round_trip_le_owned() {
                let original: $type = $value;
                let serialized = original.write_to_vec_with_ctx( Endianness::LittleEndian ).unwrap();
                let deserialized: $type = Readable::read_from_buffer_copying_data_with_ctx( Endianness::LittleEndian, &serialized ).unwrap();
                assert_eq!( original, deserialized );
            }

            #[test]
            fn round_trip_be_owned() {
                let original: $type = $value;
                let serialized = original.write_to_vec_with_ctx( Endianness::BigEndian ).unwrap();
                let deserialized: $type = Readable::read_from_buffer_copying_data_with_ctx( Endianness::BigEndian, &serialized ).unwrap();
                assert_eq!( original, deserialized );
            }

            #[test]
            fn read_from_stream_unbuffered_only_reads_what_is_necessary() {
                let original: $type = $value;
                let mut serialized = original.write_to_vec_with_ctx( Endianness::LittleEndian ).unwrap();
                let message_length = serialized.len();
                serialized.extend_from_slice( &[0, 1, 2, 3, 4, 5, 6, 7, 8] );

                let mut cursor = std::io::Cursor::new( serialized );
                let deserialized: $type = Readable::read_from_stream_unbuffered_with_ctx( Endianness::LittleEndian, &mut cursor ).unwrap();
                assert_eq!( original, deserialized );
                assert_eq!( cursor.position(), message_length as u64 );
            }

            #[test]
            fn read_from_stream_buffered_reads_as_much_as_possible() {
                let original: $type = $value;
                let mut serialized = original.write_to_vec_with_ctx( Endianness::LittleEndian ).unwrap();
                let is_zero_length = serialized.is_empty();

                serialized.extend_from_slice( &[0, 1, 2, 3, 4, 5, 6, 7, 8] );
                let total_length = serialized.len();

                let mut cursor = std::io::Cursor::new( serialized );
                let deserialized: $type = Readable::read_from_stream_buffered_with_ctx( Endianness::LittleEndian, &mut cursor ).unwrap();
                assert_eq!( original, deserialized );

                if is_zero_length {
                    // If the type is zero length no buffering should be done.
                    assert_eq!( cursor.position(), 0 );
                } else {
                    assert_eq!( cursor.position(), total_length as u64 );
                }
            }

            #[cfg(not(miri))]
            #[test]
            fn round_trip_file_le() {
                let file = tempfile::NamedTempFile::new().unwrap();
                let path = file.path();
                let original: $type = $value;
                original.write_to_file_with_ctx( Endianness::LittleEndian, &path ).unwrap();
                let deserialized: $type = Readable::read_from_file_with_ctx( Endianness::LittleEndian, &path ).unwrap();
                assert_eq!( original, deserialized );
            }

            #[cfg(not(miri))]
            #[test]
            fn round_trip_file_be() {
                let file = tempfile::NamedTempFile::new().unwrap();
                let path = file.path();
                let original: $type = $value;
                original.write_to_file_with_ctx( Endianness::BigEndian, &path ).unwrap();
                let deserialized: $type = Readable::read_from_file_with_ctx( Endianness::BigEndian, &path ).unwrap();
                assert_eq!( original, deserialized );
            }
        }
    )* } };

    ($(
        $name:ident for $type:ty {
            in = $value:expr,
            le = $le_bytes:expr,
            be = $be_bytes:expr,
            minimum_bytes = $minimum_bytes:expr
        }
    )*) => { $(
        symmetric_tests! {
            $name for $type {
                kind = common,
                in = $value,
                le = $le_bytes,
                be = $be_bytes,
                minimum_bytes = $minimum_bytes
            }
        }

        symmetric_tests! {
            $name for $type {
                kind = round_trip,
                in = $value,
                le = $le_bytes,
                be = $be_bytes
            }
        }

        symmetric_tests! {
            $name for $type {
                kind = sized,
                in = $value,
                le = $le_bytes,
                be = $be_bytes
            }
        }
    )* };
}

macro_rules! symmetric_tests_unsized {
    ($(
        $name:ident for $type:ty {
            in = $value:expr,
            le = $le_bytes:expr,
            be = $be_bytes:expr,
            minimum_bytes = $minimum_bytes:expr
        }
    )*) => { $(
        symmetric_tests! {
            $name for $type {
                kind = common,
                in = $value,
                le = $le_bytes,
                be = $be_bytes,
                minimum_bytes = $minimum_bytes
            }
        }

        symmetric_tests! {
            $name for $type {
                kind = round_trip,
                in = $value,
                le = $le_bytes,
                be = $be_bytes
            }
        }
    )* };
}

macro_rules! symmetric_tests_unsized_native_endian {
    ($(
        $name:ident for $type:ty {
            in = $value:expr,
            le = $le_bytes:expr,
            be = $be_bytes:expr,
            minimum_bytes = $minimum_bytes:expr
        }
    )*) => { $(
        symmetric_tests! {
            $name for $type {
                kind = common,
                in = $value,
                le = $le_bytes,
                be = $be_bytes,
                minimum_bytes = $minimum_bytes
            }
        }

        symmetric_tests! {
            $name for $type {
                kind = round_trip_native_endian,
                in = $value,
                le = $le_bytes,
                be = $be_bytes
            }
        }
    )* };
}

#[derive(PartialEq, Debug, Readable, Writable)]
struct DerivedStruct {
    /// A doc comment.
    a: u8,
    b: u16,
    c: u32
}

#[derive(PartialEq, Debug, Readable, Writable)]
struct DerivedTupleStruct( u8, u16, u32 );

#[derive(PartialEq, Debug, Readable, Writable)]
struct DerivedUnitStruct;

#[derive(PartialEq, Debug, Readable, Writable)]
struct DerivedEmptyStruct {}

#[derive(PartialEq, Debug, Readable, Writable)]
enum DerivedSimpleEnum {
    /// A doc comment.
    A,
    B = 10,
    C
}

#[derive(PartialEq, Debug, Readable, Writable)]
#[speedy(tag_type = u7)]
enum DerivedSimpleEnumTagTypeU7 {
    A,
    B,
    C = 0x7f
}

#[derive(PartialEq, Debug, Readable, Writable)]
#[speedy(tag_type = u8)]
enum DerivedSimpleEnumTagTypeU8 {
    A,
    B = 0xab,
    C
}

#[derive(PartialEq, Debug, Readable, Writable)]
#[speedy(tag_type = u16)]
enum DerivedSimpleEnumTagTypeU16 {
    A,
    B = 0xabcd,
    C
}

#[derive(PartialEq, Debug, Readable, Writable)]
#[speedy(tag_type = u32)]
enum DerivedSimpleEnumTagTypeU32 {
    A,
    B = 0xabcdef01,
    C
}

#[derive(PartialEq, Debug, Readable, Writable)]
#[speedy(tag_type = u64)]
#[repr(u64)]
enum DerivedSimpleEnumTagTypeU64 {
    A,
    B = 0xabcdef0123456789_u64,
    C
}

#[derive(PartialEq, Debug, Readable, Writable)]
#[speedy(tag_type = u64_varint)]
enum DerivedSimpleEnumTagTypeVarInt64 {
    A,
    B = 0x1234
}

#[derive(PartialEq, Debug, Readable, Writable)]
enum DerivedEnum {
    A,
    B( u8, u16, u32 ),
    C {
        /// A doc comment.
        a: u8,
        b: u16,
        c: u32
    }
}

#[derive(PartialEq, Debug, Readable, Writable)]
struct DerivedStructWithLifetimeBytes< 'a > {
    bytes: Cow< 'a, [u8] >
}

#[derive(PartialEq, Debug, Readable, Writable)]
struct DerivedStructWithLifetimeStr< 'a > {
    inner: Cow< 'a, str >
}

#[derive(PartialEq, Debug, Readable, Writable)]
struct DerivedStructWithGenericCow< 'a, T: 'a + ToOwned + ?Sized > where <T as ToOwned>::Owned: Debug {
    inner: Cow< 'a, T >
}

#[derive(PartialEq, Debug, Readable, Writable)]
struct DerivedStructWithGenericRef< 'a, T: 'a + ?Sized > {
    inner: &'a T
}

#[derive(PartialEq, Debug, Readable, Writable)]
struct DerivedStructWithGeneric< T > {
    inner: T
}

#[derive(PartialEq, Debug, Readable, Writable)]
struct DerivedStructWithDefaultOnEof {
    a: u8,
    #[speedy(default_on_eof)]
    b: u16,
    #[speedy(default_on_eof)]
    c: u32
}

#[derive(PartialEq, Debug, Readable, Writable)]
struct DerivedRecursiveStruct {
    inner: Vec< DerivedRecursiveStruct >
}

#[derive(PartialEq, Debug, Readable, Writable)]
struct DerivedStructWithVecWithCount {
    length: u8,
    #[speedy(length = length * 2)]
    data: Vec< bool >
}

#[derive(PartialEq, Debug, Readable, Writable)]
struct DerivedStructWithStringWithCount {
    length: u8,
    #[speedy(length = length * 2)]
    data: String
}

#[derive(PartialEq, Debug, Readable, Writable)]
struct DerivedStructWithCowSliceWithCount< 'a > {
    length: u8,
    #[speedy(length = length * 2)]
    data: Cow< 'a, [bool] >
}

#[derive(PartialEq, Debug, Readable, Writable)]
struct DerivedStructWithCowStrWithCount< 'a > {
    length: u8,
    #[speedy(length = length * 2)]
    data: Cow< 'a, str >
}

#[derive(Readable, Writable, PartialEq, Eq, Debug)]
struct DerivedRefSliceU8WithCount< 'a > {
    length: u8,
    #[speedy(length = length * 2)]
    data: &'a [u8]
}

#[derive(Readable, Writable, PartialEq, Eq, Debug)]
struct DerivedRefStrWithCount< 'a > {
    length: u8,
    #[speedy(length = length * 2)]
    data: &'a str
}

#[derive(PartialEq, Debug, Readable, Writable)]
struct DerivedStructWithHashMapWithCount {
    length: u8,
    #[speedy(length = length / 4)]
    data: HashMap< u8, u8 >
}

#[derive(PartialEq, Debug, Readable, Writable)]
struct DerivedStructWithBTreeMapWithCount {
    length: u8,
    #[speedy(length = length / 4)]
    data: BTreeMap< u8, u8 >
}

#[derive(PartialEq, Debug, Readable, Writable)]
struct DerivedStructWithHashSetWithCount {
    length: u8,
    #[speedy(length = length / 4)]
    data: HashSet< u8 >
}

#[derive(PartialEq, Debug, Readable, Writable)]
struct DerivedStructWithBTreeSetWithCount {
    length: u8,
    #[speedy(length = length / 4)]
    data: BTreeSet< u8 >
}

#[derive(PartialEq, Debug, Readable, Writable)]
struct DerivedStructWithCowHashMapWithCount< 'a > {
    length: u8,
    #[speedy(length = length / 4)]
    data: Cow< 'a, HashMap< u8, u8 > >
}

#[derive(PartialEq, Debug, Readable, Writable)]
struct DerivedStructWithCowBTreeMapWithCount< 'a > {
    length: u8,
    #[speedy(length = length / 4)]
    data: Cow< 'a, BTreeMap< u8, u8 > >
}

#[derive(PartialEq, Debug, Readable, Writable)]
struct DerivedStructWithCowHashSetWithCount< 'a > {
    length: u8,
    #[speedy(length = length / 4)]
    data: Cow< 'a, HashSet< u8 > >
}

#[derive(PartialEq, Debug, Readable, Writable)]
struct DerivedStructWithCowBTreeSetWithCount< 'a > {
    length: u8,
    #[speedy(length = length / 4)]
    data: Cow< 'a, BTreeSet< u8 > >
}

#[derive(PartialEq, Debug, Readable, Writable)]
struct DerivedTupleStructWithVecWithCount(
    u8,
    #[speedy(length = t0 * 2)]
    Vec< bool >
);

#[derive(PartialEq, Debug, Readable, Writable)]
struct DerivedStructWithVecWithDefaultOnEof {
    #[speedy(default_on_eof)]
    data: Vec< u8 >
}

#[derive(PartialEq, Debug, Readable, Writable)]
struct DerivedStructWithVecWithCountWithDefaultOnEof {
    length: u8,
    #[speedy(length = length, default_on_eof)]
    data: Vec< u8 >
}

#[derive(PartialEq, Debug, Readable, Writable)]
struct DerivedStructWithVecWithLengthTypeU7 {
    #[speedy(length_type = u7)]
    data: Vec< u8 >
}

#[derive(PartialEq, Debug, Readable, Writable)]
struct DerivedStructWithVecWithLengthTypeU8 {
    #[speedy(length_type = u8)]
    data: Vec< u8 >
}

#[derive(PartialEq, Debug, Readable, Writable)]
struct DerivedStructWithVecWithLengthTypeU16 {
    #[speedy(length_type = u16)]
    data: Vec< u8 >
}

#[derive(PartialEq, Debug, Readable, Writable)]
struct DerivedStructWithVecWithLengthTypeU32 {
    #[speedy(length_type = u32)]
    data: Vec< u8 >
}

#[derive(PartialEq, Debug, Readable, Writable)]
struct DerivedStructWithVecWithLengthTypeU64 {
    #[speedy(length_type = u64)]
    data: Vec< u8 >
}

#[derive(PartialEq, Debug, Readable, Writable)]
struct DerivedStructWithVecWithLengthTypeVarInt64 {
    #[speedy(length_type = u64_varint)]
    data: Vec< u8 >
}

#[derive(PartialEq, Debug, Readable, Writable)]
struct DerivedStructWithOptionVecWithLengthTypeU16 {
    #[speedy(length_type = u16)]
    data: Option< Vec< u8 > >
}

#[derive(PartialEq, Debug, Readable, Writable)]
#[speedy(tag_type = u8)]
enum DerivedEnumWithCustomTag {
    #[speedy(tag = 20)]
    A = 10,
    B
}

#[derive(PartialEq, Debug, Readable, Writable)]
struct DerivedStructWithOptionU16 {
    data: Option< u16 >
}

#[derive(PartialEq, Debug, Readable, Writable)]
struct DerivedStructWithSkippedField {
    a: u8,
    #[speedy(skip)]
    _b: u8,
    c: u8
}

mod inner {
    use speedy::{Readable, Writable};

    #[derive(Readable, Writable)]
    struct Private {
    }

    // This is here only to make sure it compiles.
    #[derive(Readable, Writable)]
    pub struct Public {
        field: Vec< Private >
    }
}

#[derive(Clone, PartialEq, Debug, Readable, Writable)]
struct Newtype( u16 );

#[derive(PartialEq, Debug, Readable, Writable)]
struct DerivedStructWithArray< T > {
    data: [T; 4]
}

#[derive(PartialEq, Debug, Readable, Writable)]
struct DerivedStructWithConstantPrefixString {
    #[speedy(constant_prefix = "ABC")]
    value: ()
}

#[derive(PartialEq, Debug, Readable, Writable)]
struct DerivedStructWithConstantPrefixByteString {
    #[speedy(constant_prefix = b"ABC")]
    value: ()
}

#[derive(PartialEq, Debug, Readable, Writable)]
struct DerivedStructWithConstantPrefixChar {
    #[speedy(constant_prefix = '苺')]
    value: ()
}

#[derive(PartialEq, Debug, Readable, Writable)]
struct DerivedStructWithConstantPrefixByte {
    #[speedy(constant_prefix = b'A')]
    value: ()
}

#[derive(PartialEq, Debug, Readable, Writable)]
struct DerivedStructWithConstantPrefixBoolTrue {
    #[speedy(constant_prefix = true)]
    value: ()
}

#[derive(PartialEq, Debug, Readable, Writable)]
struct DerivedStructWithConstantPrefixBoolFalse {
    #[speedy(constant_prefix = false)]
    value: ()
}

#[derive(PartialEq, Debug, Readable, Writable)]
struct DerivedStructWithConstantPrefixU8 {
    #[speedy(constant_prefix = 10_u8)]
    value: ()
}

#[derive(PartialEq, Debug, Readable, Writable)]
struct DerivedStructWithConstantPrefixI8 {
    #[speedy(constant_prefix = -1_i8)]
    value: ()
}

#[derive(PartialEq, Debug, Readable, Writable)]
#[speedy(tag_type = u8)]
#[speedy(peek_tag)]
enum DerivedEnumWithPeekTagU8 {
    #[speedy(tag = 1)]
    One( u8 ),
    #[speedy(tag = 2)]
    Two( u8 )
}

#[derive(PartialEq, Debug, Readable, Writable)]
#[speedy(tag_type = u8)]
enum DerivedRecursiveEnum {
    None,
    Some( Box< DerivedRecursiveEnum > )
}

// This is here only to make sure it compiles.
#[derive(PartialEq, Debug, Readable, Writable)]
struct DerivedStructWithTwoDifferentCows< 'a > {
    a: Cow< 'a, BTreeMap< u8, u8 > >,
    b: Cow< 'a, [u8] >
}

#[derive(Readable, Writable)]
struct DerivedTupleStructWithGenericVec< T >( Vec< T > );

#[derive(Readable, Writable)]
struct DerivedTupleStructWithGenericHashMap< K, V >( HashMap< K, V > ) where K: std::hash::Hash + Eq;

#[derive(Readable, Writable)]
struct DerivedTupleStructWithGenericHashSet< T >( HashSet< T > ) where T: std::hash::Hash + Eq;

#[derive(Readable, Writable)]
struct DerivedTupleStructWithGenericBTreeMap< K, V >( BTreeMap< K, V > ) where K: Ord;

#[derive(Readable, Writable)]
struct DerivedTupleStructWithGenericBTreeSet< T >( BTreeSet< T > ) where T: Ord;

#[derive(Readable, Writable)]
struct DerivedTupleStructWithGenericCowHashMap< 'a, K, V >( Cow< 'a, HashMap< K, V > > ) where K: std::hash::Hash + Eq + Clone, V: Clone;

#[derive(Readable, Writable)]
struct DerivedTupleStructWithGenericCowHashSet< 'a, T >( Cow< 'a, HashSet< T > > ) where T: std::hash::Hash + Eq + Clone;

#[derive(Readable, Writable)]
struct DerivedTupleStructWithGenericCowBTreeMap< 'a, K, V >( Cow< 'a, BTreeMap< K, V > > ) where K: Ord + Clone, V: Clone;

#[derive(Readable, Writable)]
struct DerivedTupleStructWithGenericCowBTreeSet< 'a, T >( Cow< 'a, BTreeSet< T > > ) where T: Ord + Clone;

macro_rules! atomic_wrapper {
    ($name:ident, $base_ty:ident) => {
        #[derive(Debug, Readable, Writable)]
        struct $name( std::sync::atomic::$name );

        impl $name {
            pub fn new( value: $base_ty ) -> Self {
                $name( value.into() )
            }
        }

        impl PartialEq for $name {
            fn eq( &self, rhs: &$name ) -> bool {
                self.0.load( std::sync::atomic::Ordering::SeqCst ) ==
                rhs.0.load( std::sync::atomic::Ordering::SeqCst )
            }
        }
    }
}

atomic_wrapper!( AtomicI8, i8 );
atomic_wrapper!( AtomicU8, u8 );
atomic_wrapper!( AtomicI16, i16 );
atomic_wrapper!( AtomicU16, u16 );
atomic_wrapper!( AtomicI32, i32 );
atomic_wrapper!( AtomicU32, u32 );
atomic_wrapper!( AtomicI64, i64 );
atomic_wrapper!( AtomicU64, u64 );

#[derive(Readable, Writable, PartialEq, Eq, Debug)]
#[repr(transparent)]
struct TransparentU8( u8 );

#[derive(Copy, Clone, Readable, Writable, PartialEq, Eq, Debug)]
#[repr(transparent)]
struct TransparentU16( u16 );

#[derive(Readable, Writable, PartialEq, Eq, Debug)]
#[repr(transparent)]
struct TransparentU32( u32 );

#[derive(Readable, Writable, PartialEq, Eq, Debug)]
#[repr(transparent)]
struct TransparentU128( u128 );

#[derive(Readable, Writable, PartialEq, Eq, Debug)]
struct DerivedRefStr< 'a >( &'a str );

#[derive(Readable, Writable, PartialEq, Eq, Debug)]
struct DerivedRefSliceU8< 'a >( &'a [u8] );

#[derive(Readable, Writable, PartialEq, Eq, Debug)]
struct DerivedStringUntilEof(
    #[speedy(length = ..)]
    String
);

#[derive(Readable, Writable, PartialEq, Eq, Debug)]
struct DerivedVecUntilEof(
    #[speedy(length = ..)]
    Vec< u8 >
);

#[derive(Readable, Writable, PartialEq, Eq, Debug)]
struct DerivedCowSliceUntilEof< 'a >(
    #[speedy(length = ..)]
    Cow< 'a, [u8] >
);

#[derive(Readable, Writable, PartialEq, Eq, Debug)]
struct DerivedCowStrUntilEof< 'a >(
    #[speedy(length = ..)]
    Cow< 'a, str >
);

#[derive(Readable, Writable, PartialEq, Eq, Debug)]
struct DerivedBTreeSetUntilEof(
    #[speedy(length = ..)]
    BTreeSet< u16 >
);

#[derive(Readable, Writable, PartialEq, Eq, Debug)]
struct DerivedRefSliceU8UntilEof< 'a >(
    #[speedy(length = ..)]
    &'a [u8]
);

#[derive(Readable, Writable, PartialEq, Eq, Debug)]
struct DerivedRefStrUntilEof< 'a >(
    #[speedy(length = ..)]
    &'a str
);

#[derive(Copy, Clone, Readable, Writable, PartialEq, Eq, Debug)]
struct DerivedRefSlicePackedTuple< 'a >(
    &'a [DerivedPackedTuple]
);

#[derive(Copy, Clone, Readable, Writable, PartialEq, Eq, Debug)]
struct DerivedRefSlicePackedTupleUntilEof< 'a >(
    #[speedy(length = ..)]
    &'a [DerivedPackedTuple]
);

#[derive(Copy, Clone, Readable, Writable, PartialEq, Eq, Debug)]
#[repr(packed)]
struct DerivedPackedTuple( u16, u16 );

#[derive(Copy, Clone, Readable, Writable, PartialEq, Eq, Debug)]
#[repr(packed)]
struct DerivedPackedRecursiveTuple( DerivedPackedTuple, DerivedPackedTuple );

#[derive(Readable, Writable, PartialEq, Eq, Debug)]
#[repr(C)]
struct DeriveCWithU8( u8 );

#[derive(Readable, Writable, PartialEq, Eq, Debug)]
#[repr(C)]
struct DeriveCWithU16( u16 );

#[derive(Readable, Writable, PartialEq, Eq, Debug)]
#[repr(C)]
struct DeriveCWithU16U16( u16, u16 );

#[derive(Readable, Writable, PartialEq, Eq, Debug)]
#[repr(C)]
struct DeriveCWithU16U8( u16, u8 );

#[derive(Readable, Writable, PartialEq, Eq, Debug)]
#[repr(C)]
struct DeriveCWithDeriveC( DeriveCWithU16 );

#[derive(Readable, Writable, PartialEq, Eq, Debug)]
#[repr(packed)]
struct DerivePackedDummy;

#[derive(Readable, Writable, PartialEq, Eq, Debug)]
#[repr(transparent)]
struct DeriveTransparentDummy;

#[derive(Readable, Writable, PartialEq, Eq, Debug)]
#[repr(C)]
struct DeriveCDummy;

#[derive(Readable, Writable, PartialEq, Eq, Debug)]
#[repr(transparent)]
pub struct DeriveVecGenericTransparent< T >( Vec< T > );

#[derive(Readable, Writable, PartialEq, Eq, Debug)]
#[repr(transparent)]
pub struct DeriveArrayTransparent( [u8; 16] );

#[derive(Copy, Clone, Readable, Writable, PartialEq, Eq, Debug)]
#[repr(packed)]
struct PackedU16( u16 );

#[derive(Readable, Writable, PartialEq, Eq, Debug)]
struct DerivedStructWithVarInt {
    #[speedy(varint)]
    value: u64
}

symmetric_tests! {
    vec_u8 for Vec< u8 > {
        in = vec![ 10, 11 ],
        le = [
            2, 0, 0, 0,
            10,
            11
        ],
        be = [
            0, 0, 0, 2,
            10,
            11
        ],
        minimum_bytes = 4
    }
    cow_u8 for Cow< [u8] > {
        in = Cow::Owned( vec![ 10, 11 ] ),
        le = [
            2, 0, 0, 0,
            10,
            11
        ],
        be = [
            0, 0, 0, 2,
            10,
            11
        ],
        minimum_bytes = 4
    }
    vec_u16 for Vec< u16 > {
        in = vec![ 10, 11 ],
        le = [
            2, 0, 0, 0,
            10, 0,
            11, 0
        ],
        be = [
            0, 0, 0, 2,
            0, 10,
            0, 11
        ],
        minimum_bytes = 4
    }
    cow_u16 for Cow< [u16] > {
        in = Cow::Owned( vec![ 10, 11 ] ),
        le = [
            2, 0, 0, 0,
            10, 0,
            11, 0
        ],
        be = [
            0, 0, 0, 2,
            0, 10,
            0, 11
        ],
        minimum_bytes = 4
    }
    vec_u32 for Vec< u32 > {
        in = vec![ 10, 11 ],
        le = [
            2, 0, 0, 0,
            10, 0, 0, 0,
            11, 0, 0, 0
        ],
        be = [
            0, 0, 0, 2,
            0, 0, 0, 10,
            0, 0, 0, 11
        ],
        minimum_bytes = 4
    }
    cow_u32 for Cow< [u32] > {
        in = Cow::Owned( vec![ 10, 11 ] ),
        le = [
            2, 0, 0, 0,
            10, 0, 0, 0,
            11, 0, 0, 0
        ],
        be = [
            0, 0, 0, 2,
            0, 0, 0, 10,
            0, 0, 0, 11
        ],
        minimum_bytes = 4
    }
    vec_u64 for Vec< u64 > {
        in = vec![ 10, 11 ],
        le = [
            2, 0, 0, 0,
            10, 0, 0, 0, 0, 0, 0, 0,
            11, 0, 0, 0, 0, 0, 0, 0
        ],
        be = [
            0, 0, 0, 2,
            0, 0, 0, 0, 0, 0, 0, 10,
            0, 0, 0, 0, 0, 0, 0, 11
        ],
        minimum_bytes = 4
    }
    cow_u64 for Cow< [u64] > {
        in = Cow::Owned( vec![ 10, 11 ] ),
        le = [
            2, 0, 0, 0,
            10, 0, 0, 0, 0, 0, 0, 0,
            11, 0, 0, 0, 0, 0, 0, 0
        ],
        be = [
            0, 0, 0, 2,
            0, 0, 0, 0, 0, 0, 0, 10,
            0, 0, 0, 0, 0, 0, 0, 11
        ],
        minimum_bytes = 4
    }
    vec_newtype for Vec< Newtype > {
        in = vec![ Newtype( 10 ), Newtype( 11 ) ],
        le = [
            2, 0, 0, 0,
            10, 0,
            11, 0
        ],
        be = [
            0, 0, 0, 2,
            0, 10,
            0, 11
        ],
        minimum_bytes = 4
    }
    cow_newtype for Cow< [Newtype] > {
        in = Cow::Owned( vec![ Newtype( 10 ), Newtype( 11 ) ] ),
        le = [
            2, 0, 0, 0,
            10, 0,
            11, 0
        ],
        be = [
            0, 0, 0, 2,
            0, 10,
            0, 11
        ],
        minimum_bytes = 4
    }
    bool_false for bool {
        in = false,
        le = [0],
        be = [0],
        minimum_bytes = 1
    }
    bool_true for bool {
        in = true,
        le = [1],
        be = [1],
        minimum_bytes = 1
    }
    u8 for u8 {
        in = 33,
        le = [33],
        be = [33],
        minimum_bytes = 1
    }
    transparent_u8 for TransparentU8 {
        in = TransparentU8(33),
        le = [33],
        be = [33],
        minimum_bytes = 1
    }
    i8 for i8 {
        in = -33,
        le = [223],
        be = [223],
        minimum_bytes = 1
    }
    u16 for u16 {
        in = 33,
        le = [33, 0],
        be = [0, 33],
        minimum_bytes = 2
    }
    i16 for i16 {
        in = -33,
        le = [223, 255],
        be = [255, 223],
        minimum_bytes = 2
    }
    packed_tuple_u16 for DerivedPackedTuple {
        in = DerivedPackedTuple( 33, 66 ),
        le = [33, 0, 66, 0],
        be = [0, 33, 0, 66],
        minimum_bytes = 4
    }
    packed_recursive_tuple_u16 for DerivedPackedRecursiveTuple {
        in = DerivedPackedRecursiveTuple( DerivedPackedTuple( 33, 66 ), DerivedPackedTuple( 34, 67 ) ),
        le = [33, 0, 66, 0, 34, 0, 67, 0],
        be = [0, 33, 0, 66, 0, 34, 0, 67],
        minimum_bytes = 8
    }
    u32 for u32 {
        in = 33,
        le = [33, 0, 0, 0],
        be = [0, 0, 0, 33],
        minimum_bytes = 4
    }
    transparent_u32 for TransparentU32 {
        in = TransparentU32(33),
        le = [33, 0, 0, 0],
        be = [0, 0, 0, 33],
        minimum_bytes = 4
    }
    i32 for i32 {
        in = -33,
        le = [223, 255, 255, 255],
        be = [255, 255,255, 223],
        minimum_bytes = 4
    }
    u64 for u64 {
        in = 33,
        le = [33, 0, 0, 0, 0, 0, 0, 0],
        be = [0, 0, 0, 0, 0, 0, 0, 33],
        minimum_bytes = 8
    }
    i64 for i64 {
        in = -33,
        le = [223, 255, 255, 255, 255, 255, 255, 255],
        be = [255, 255, 255, 255, 255, 255, 255, 223],
        minimum_bytes = 8
    }
    usize for usize {
        in = 33,
        le = [33, 0, 0, 0, 0, 0, 0, 0],
        be = [0, 0, 0, 0, 0, 0, 0, 33],
        minimum_bytes = 8
    }
    f32 for f32 {
        in = 8388610.0,
        le = [2, 0, 0, 75],
        be = [75, 0, 0, 2],
        minimum_bytes = 4
    }
    f64 for f64 {
        in = 8388610.0,
        le = [0, 0, 0, 64, 0, 0, 96, 65],
        be = [65, 96, 0, 0, 64, 0, 0, 0],
        minimum_bytes = 8
    }
    transparent_u128 for TransparentU128 {
        in = TransparentU128(33),
        le = [33, 0, 0, 0, 0, 0, 0, 0, 0, 0, 0, 0, 0, 0, 0, 0],
        be = [0, 0, 0, 0, 0, 0, 0, 0, 0, 0, 0, 0, 0, 0, 0, 33],
        minimum_bytes = 16
    }
    u128 for u128 {
        in = 33,
        le = [33, 0, 0, 0, 0, 0, 0, 0, 0, 0, 0, 0, 0, 0, 0, 0],
        be = [0, 0, 0, 0, 0, 0, 0, 0, 0, 0, 0, 0, 0, 0, 0, 33],
        minimum_bytes = 16
    }
    i128 for i128 {
        in = -33,
        le = [223, 255, 255, 255, 255, 255, 255, 255, 255, 255, 255, 255, 255, 255, 255, 255],
        be = [255, 255, 255, 255, 255, 255, 255, 255, 255, 255, 255, 255, 255, 255, 255, 223],
        minimum_bytes = 16
    }
    atomic_u8 for AtomicU8 {
        in = AtomicU8::new( 33 ),
        le = [33],
        be = [33],
        minimum_bytes = 1
    }
    atomic_i8 for AtomicI8 {
        in = AtomicI8::new( -33 ),
        le = [223],
        be = [223],
        minimum_bytes = 1
    }
    atomic_u16 for AtomicU16 {
        in = AtomicU16::new( 33 ),
        le = [33, 0],
        be = [0, 33],
        minimum_bytes = 2
    }
    atomic_i16 for AtomicI16 {
        in = AtomicI16::new( -33 ),
        le = [223, 255],
        be = [255, 223],
        minimum_bytes = 2
    }
    atomic_u32 for AtomicU32 {
        in = AtomicU32::new( 33 ),
        le = [33, 0, 0, 0],
        be = [0, 0, 0, 33],
        minimum_bytes = 4
    }
    atomic_i32 for AtomicI32 {
        in = AtomicI32::new( -33 ),
        le = [223, 255, 255, 255],
        be = [255, 255,255, 223],
        minimum_bytes = 4
    }
    atomic_u64 for AtomicU64 {
        in = AtomicU64::new( 33 ),
        le = [33, 0, 0, 0, 0, 0, 0, 0],
        be = [0, 0, 0, 0, 0, 0, 0, 33],
        minimum_bytes = 8
    }
    atomic_i64 for AtomicI64 {
        in = AtomicI64::new( -33 ),
        le = [223, 255, 255, 255, 255, 255, 255, 255],
        be = [255, 255, 255, 255, 255, 255, 255, 223],
        minimum_bytes = 8
    }
    string for String {
        in = "Hello".to_owned(),
        le = [5, 0, 0, 0, 72, 101, 108, 108, 111],
        be = [0, 0, 0, 5, 72, 101, 108, 108, 111],
        minimum_bytes = 4
    }
    cow_str for Cow< str > {
        in = Cow::Owned( "Hello".to_owned() ),
        le = [5, 0, 0, 0, 72, 101, 108, 108, 111],
        be = [0, 0, 0, 5, 72, 101, 108, 108, 111],
        minimum_bytes = 4
    }
    range_u16 for Range< u16 > {
        in = 10..11,
        le = [10, 0, 11, 0],
        be = [0, 10, 0, 11],
        minimum_bytes = 4
    }
    unit for () {
        in = (),
        le = [],
        be = [],
        minimum_bytes = 0
    }
    unit_struct_repr_packed for DerivePackedDummy {
        in = DerivePackedDummy,
        le = [],
        be = [],
        minimum_bytes = 0
    }
    unit_struct_repr_c for DeriveCDummy {
        in = DeriveCDummy,
        le = [],
        be = [],
        minimum_bytes = 0
    }
    unit_struct_repr_transparent for DeriveTransparentDummy {
        in = DeriveTransparentDummy,
        le = [],
        be = [],
        minimum_bytes = 0
    }
    tuple_u16 for (u16,) {
        in = (10,),
        le = [10, 0],
        be = [0, 10],
        minimum_bytes = 2
    }
    tuple_u16_u16 for (u16, u16) {
        in = (10, 11),
        le = [10, 0, 11, 0],
        be = [0, 10, 0, 11],
        minimum_bytes = 4
    }
    option_u16_some for Option< u16 > {
        in = Some( 10 ),
        le = [1, 10, 0],
        be = [1, 0, 10],
        minimum_bytes = 1
    }
    option_u16_none for Option< u16 > {
        in = None,
        le = [0],
        be = [0],
        minimum_bytes = 1
    }
    derived_struct_with_option_u16_some for DerivedStructWithOptionU16 {
        in = DerivedStructWithOptionU16 { data: Some( 10 ) },
        le = [1, 10, 0],
        be = [1, 0, 10],
        minimum_bytes = 1
    }
    derived_struct_with_option_u16_none for DerivedStructWithOptionU16 {
        in = DerivedStructWithOptionU16 { data: None },
        le = [0],
        be = [0],
        minimum_bytes = 1
    }
    hashmap_u16_bool for HashMap< u16, bool > {
        in = vec![ (10, true) ].into_iter().collect(),
        le = [1, 0, 0, 0, 10, 0, 1],
        be = [0, 0, 0, 1, 0, 10, 1],
        minimum_bytes = 4
    }
    hashmap_u16_u8 for HashMap< u16, u8 > {
        in = vec![ (10, 1) ].into_iter().collect(),
        le = [1, 0, 0, 0, 10, 0, 1],
        be = [0, 0, 0, 1, 0, 10, 1],
        minimum_bytes = 4
    }
    cow_hashmap_u16_u8 for Cow< HashMap< u16, u8 > > {
        in = Cow::Owned( vec![ (10, 1) ].into_iter().collect() ),
        le = [1, 0, 0, 0, 10, 0, 1],
        be = [0, 0, 0, 1, 0, 10, 1],
        minimum_bytes = 4
    }
    hashset for HashSet< u16 > {
        in = vec![ 10 ].into_iter().collect(),
        le = [1, 0, 0, 0, 10, 0],
        be = [0, 0, 0, 1, 0, 10],
        minimum_bytes = 4
    }
    cow_hashset for Cow< HashSet< u16 > > {
        in = Cow::Owned( vec![ 10 ].into_iter().collect() ),
        le = [1, 0, 0, 0, 10, 0],
        be = [0, 0, 0, 1, 0, 10],
        minimum_bytes = 4
    }
    btreemap_u16_bool for BTreeMap< u16, bool > {
        in = vec![ (10, true), (20, false) ].into_iter().collect(),
        le = [2, 0, 0, 0, 10, 0, 1, 20, 0, 0],
        be = [0, 0, 0, 2, 0, 10, 1, 0, 20, 0],
        minimum_bytes = 4
    }
    btreemap_u16_u8 for BTreeMap< u16, u8 > {
        in = vec![ (10, 1), (20, 0) ].into_iter().collect(),
        le = [2, 0, 0, 0, 10, 0, 1, 20, 0, 0],
        be = [0, 0, 0, 2, 0, 10, 1, 0, 20, 0],
        minimum_bytes = 4
    }
    cow_btreemap_u16_u8 for Cow< BTreeMap< u16, u8 > > {
        in = Cow::Owned( vec![ (10, 1), (20, 0) ].into_iter().collect() ),
        le = [2, 0, 0, 0, 10, 0, 1, 20, 0, 0],
        be = [0, 0, 0, 2, 0, 10, 1, 0, 20, 0],
        minimum_bytes = 4
    }
    btreeset for BTreeSet< u16 > {
        in = vec![ 10, 20 ].into_iter().collect(),
        le = [2, 0, 0, 0, 10, 0, 20, 0],
        be = [0, 0, 0, 2, 0, 10, 0, 20],
        minimum_bytes = 4
    }
    cow_btreeset for Cow< BTreeSet< u16 > > {
        in = Cow::Owned( vec![ 10, 20 ].into_iter().collect() ),
        le = [2, 0, 0, 0, 10, 0, 20, 0],
        be = [0, 0, 0, 2, 0, 10, 0, 20],
        minimum_bytes = 4
    }
    char for char {
        in = '妹',
        le = [0xb9, 0x59, 0, 0],
        be = [0, 0, 0x59, 0xb9],
        minimum_bytes = 4
    }
    ipv4 for std::net::Ipv4Addr {
        in = std::net::Ipv4Addr::new( 127, 0, 0, 1 ),
        le = [1, 0, 0, 127],
        be = [127, 0, 0, 1],
        minimum_bytes = 4
    }
    ipv6 for std::net::Ipv6Addr {
        in = std::net::Ipv6Addr::new( 0x2001, 0x720, 0x1500, 0x1, 0, 0, 0, 0xa100 ),
        le = [0x00, 0xa1, 0, 0, 0, 0, 0, 0, 0x01, 0x00, 0x00, 0x15, 0x20, 0x07, 0x01, 0x20],
        be = [0x20, 0x01, 0x07, 0x20, 0x15, 0x00, 0x00, 0x01, 0, 0, 0, 0, 0, 0, 0xa1, 0x00],
        minimum_bytes = 16
    }
    ipaddr_v4 for std::net::IpAddr {
        in = std::net::IpAddr::V4( std::net::Ipv4Addr::new( 127, 0, 0, 1 ) ),
        le = [0, 1, 0, 0, 127],
        be = [0, 127, 0, 0, 1],
        minimum_bytes = 5
    }
    ipaddr_v6 for std::net::IpAddr {
        in = std::net::IpAddr::V6( std::net::Ipv6Addr::new( 0x2001, 0x720, 0x1500, 0x1, 0, 0, 0, 0xa100 ) ),
        le = [1, 0x00, 0xa1, 0, 0, 0, 0, 0, 0, 0x01, 0x00, 0x00, 0x15, 0x20, 0x07, 0x01, 0x20],
        be = [1, 0x20, 0x01, 0x07, 0x20, 0x15, 0x00, 0x00, 0x01, 0, 0, 0, 0, 0, 0, 0xa1, 0x00],
        minimum_bytes = 5
    }
    duration for std::time::Duration {
        in = std::time::Duration::new( 1, 2 ),
        le = [
            1, 0, 0, 0, 0, 0, 0, 0,
            2, 0, 0, 0
        ],
        be = [
            0, 0, 0, 0, 0, 0, 0, 1,
            0, 0, 0, 2
        ],
        minimum_bytes = 12
    }
    system_time for std::time::SystemTime {
        in = std::time::SystemTime::UNIX_EPOCH,
        le = [
            0, 0, 0, 0, 0, 0, 0, 0,
            0, 0, 0, 0
        ],
        be = [
            0, 0, 0, 0, 0, 0, 0, 0,
            0, 0, 0, 0
        ],
        minimum_bytes = 12
    }
    boxed for Box< u8 > {
        in = Box::new( 10 ),
        le = [10],
        be = [10],
        minimum_bytes = 1
    }
    boxed_slice for Box< [u8] > {
        in = vec![ 10, 11 ].into(),
        le = [
            2, 0, 0, 0,
            10,
            11
        ],
        be = [
            0, 0, 0, 2,
            10,
            11
        ],
        minimum_bytes = 4
    }
    boxed_str for Box< str > {
        in = "Hello".into(),
        le = [5, 0, 0, 0, 72, 101, 108, 108, 111],
        be = [0, 0, 0, 5, 72, 101, 108, 108, 111],
        minimum_bytes = 4
    }
    derived_struct for DerivedStruct {
        in = DerivedStruct { a: 1, b: 2, c: 3 },
        le = [1, 2, 0, 3, 0, 0, 0],
        be = [1, 0, 2, 0, 0, 0, 3],
        minimum_bytes = 7
    }
    derived_tuple_struct for DerivedTupleStruct {
        in = DerivedTupleStruct( 1, 2, 3 ),
        le = [1, 2, 0, 3, 0, 0, 0],
        be = [1, 0, 2, 0, 0, 0, 3],
        minimum_bytes = 7
    }
    derived_unit_struct for DerivedUnitStruct {
        in = DerivedUnitStruct,
        le = [],
        be = [],
        minimum_bytes = 0
    }
    derived_empty_struct for DerivedEmptyStruct {
        in = DerivedEmptyStruct {},
        le = [],
        be = [],
        minimum_bytes = 0
    }
    derived_simple_enum_a for DerivedSimpleEnum {
        in = DerivedSimpleEnum::A,
        le = [0, 0, 0, 0],
        be = [0, 0, 0, 0],
        minimum_bytes = 4
    }
    derived_simple_enum_b for DerivedSimpleEnum {
        in = DerivedSimpleEnum::B,
        le = [10, 0, 0, 0],
        be = [0, 0, 0, 10],
        minimum_bytes = 4
    }
    derived_simple_enum_c for DerivedSimpleEnum {
        in = DerivedSimpleEnum::C,
        le = [11, 0, 0, 0],
        be = [0, 0, 0, 11],
        minimum_bytes = 4
    }
    derived_simple_enum_tag_type_u7 for DerivedSimpleEnumTagTypeU7 {
        in = DerivedSimpleEnumTagTypeU7::C,
        le = [0x7f],
        be = [0x7f],
        minimum_bytes = 1
    }
    derived_simple_enum_tag_type_u8 for DerivedSimpleEnumTagTypeU8 {
        in = DerivedSimpleEnumTagTypeU8::B,
        le = [0xab],
        be = [0xab],
        minimum_bytes = 1
    }
    derived_simple_enum_tag_type_u16 for DerivedSimpleEnumTagTypeU16 {
        in = DerivedSimpleEnumTagTypeU16::B,
        le = [0xcd, 0xab],
        be = [0xab, 0xcd],
        minimum_bytes = 2
    }
    derived_simple_enum_tag_type_u32 for DerivedSimpleEnumTagTypeU32 {
        in = DerivedSimpleEnumTagTypeU32::B,
        le = [0x01, 0xef, 0xcd, 0xab],
        be = [0xab, 0xcd, 0xef, 0x01],
        minimum_bytes = 4
    }
    derived_simple_enum_tag_type_u64 for DerivedSimpleEnumTagTypeU64 {
        in = DerivedSimpleEnumTagTypeU64::B,
        le = [0x89, 0x67, 0x45, 0x23, 0x01, 0xef, 0xcd, 0xab],
        be = [0xab, 0xcd, 0xef, 0x01, 0x23, 0x45, 0x67, 0x89],
        minimum_bytes = 8
    }
    derived_simple_enum_tag_type_varint64_a for DerivedSimpleEnumTagTypeVarInt64 {
        in = DerivedSimpleEnumTagTypeVarInt64::A,
        le = [0x00],
        be = [0x00],
        minimum_bytes = 1
    }
    derived_simple_enum_tag_type_varint64_b for DerivedSimpleEnumTagTypeVarInt64 {
        in = DerivedSimpleEnumTagTypeVarInt64::B,
        le = [0b10000000 | 0x12, 0x34],
        be = [0b10000000 | 0x12, 0x34],
        minimum_bytes = 1
    }
    derived_enum_unit_variant for DerivedEnum {
        in = DerivedEnum::A,
        le = [0, 0, 0, 0],
        be = [0, 0, 0, 0],
        minimum_bytes = 4
    }
    derived_enum_tuple_variant for DerivedEnum {
        in = DerivedEnum::B( 10, 20, 30 ),
        le = [1, 0, 0, 0, 10, 20, 0, 30, 0, 0, 0],
        be = [0, 0, 0, 1, 10, 0, 20, 0, 0, 0, 30],
        minimum_bytes = 4
    }
    derived_enum_struct_variant for DerivedEnum {
        in = DerivedEnum::C { a: 100, b: 200, c: 300 },
        le = [2, 0, 0, 0, 100, 200, 0, 44, 1, 0, 0],
        be = [0, 0, 0, 2, 100, 0, 200, 0, 0, 1, 44],
        minimum_bytes = 4
    }
    derived_struct_with_lifetime_bytes for DerivedStructWithLifetimeBytes {
        in = DerivedStructWithLifetimeBytes { bytes: Cow::Borrowed( &[2, 4, 8] ) },
        le = [3, 0, 0, 0, 2, 4, 8],
        be = [0, 0, 0, 3, 2, 4, 8],
        minimum_bytes = 4
    }
    derived_struct_with_lifetime_str for DerivedStructWithLifetimeStr {
        in = DerivedStructWithLifetimeStr { inner: Cow::Borrowed( "ABC" ) },
        le = [3, 0, 0, 0, 0x41, 0x42, 0x43],
        be = [0, 0, 0, 3, 0x41, 0x42, 0x43],
        minimum_bytes = 4
    }
    derived_struct_with_generic_cow for DerivedStructWithGenericCow< str > {
        in = DerivedStructWithGenericCow { inner: Cow::Borrowed( "ABC" ) },
        le = [3, 0, 0, 0, 0x41, 0x42, 0x43],
        be = [0, 0, 0, 3, 0x41, 0x42, 0x43],
        minimum_bytes = 4
    }
    derived_struct_with_generic for DerivedStructWithGeneric< Cow< [u8] > > {
        in = DerivedStructWithGeneric { inner: Cow::Borrowed( &[1_u8, 2_u8, 3_u8][..] ) },
        le = [3, 0, 0, 0, 1, 2, 3],
        be = [0, 0, 0, 3, 1, 2, 3],
        minimum_bytes = 4
    }
    derived_recursive_struct_empty for DerivedRecursiveStruct {
        in = DerivedRecursiveStruct { inner: Vec::new() },
        le = [0, 0, 0, 0],
        be = [0, 0, 0, 0],
        minimum_bytes = 4
    }
    derived_recursive_struct_one_element for DerivedRecursiveStruct {
        in = DerivedRecursiveStruct { inner: vec![ DerivedRecursiveStruct { inner: Vec::new() } ] },
        le = [1, 0, 0, 0, 0, 0, 0, 0],
        be = [0, 0, 0, 1, 0, 0, 0, 0],
        minimum_bytes = 4
    }
    derived_struct_with_vec_with_length for DerivedStructWithVecWithCount {
        in = DerivedStructWithVecWithCount { length: 2, data: vec![ true, false, false, true ] },
        le = [2, 1, 0, 0, 1],
        be = [2, 1, 0, 0, 1],
        minimum_bytes = 1
    }
    derived_struct_with_string_with_length for DerivedStructWithStringWithCount {
        in = DerivedStructWithStringWithCount { length: 2, data: "ABCD".into() },
        le = [2, b'A', b'B', b'C', b'D'],
        be = [2, b'A', b'B', b'C', b'D'],
        minimum_bytes = 1
    }
    derived_struct_with_cow_slice_with_length for DerivedStructWithCowSliceWithCount {
        in = DerivedStructWithCowSliceWithCount { length: 2, data: vec![ true, false, false, true ].into() },
        le = [2, 1, 0, 0, 1],
        be = [2, 1, 0, 0, 1],
        minimum_bytes = 1
    }
    derived_struct_with_cow_str_with_length for DerivedStructWithCowStrWithCount {
        in = DerivedStructWithCowStrWithCount { length: 2, data: "ABCD".into() },
        le = [2, b'A', b'B', b'C', b'D'],
        be = [2, b'A', b'B', b'C', b'D'],
        minimum_bytes = 1
    }
    derived_struct_with_hash_map_with_length for DerivedStructWithHashMapWithCount {
        in = DerivedStructWithHashMapWithCount { length: 4, data: vec![ (50, 60) ].into_iter().collect() },
        le = [4, 50, 60],
        be = [4, 50, 60],
        minimum_bytes = 1
    }
    derived_struct_with_btree_map_with_length for DerivedStructWithBTreeMapWithCount {
        in = DerivedStructWithBTreeMapWithCount { length: 4, data: vec![ (50, 60) ].into_iter().collect() },
        le = [4, 50, 60],
        be = [4, 50, 60],
        minimum_bytes = 1
    }
    derived_struct_with_hash_set_with_length for DerivedStructWithHashSetWithCount {
        in = DerivedStructWithHashSetWithCount { length: 4, data: vec![ 50 ].into_iter().collect() },
        le = [4, 50],
        be = [4, 50],
        minimum_bytes = 1
    }
    derived_struct_with_btree_set_with_length for DerivedStructWithBTreeSetWithCount {
        in = DerivedStructWithBTreeSetWithCount { length: 4, data: vec![ 50 ].into_iter().collect() },
        le = [4, 50],
        be = [4, 50],
        minimum_bytes = 1
    }
    derived_struct_with_cow_hash_map_with_length for DerivedStructWithCowHashMapWithCount {
        in = DerivedStructWithCowHashMapWithCount { length: 4, data: Cow::Owned( vec![ (50, 60) ].into_iter().collect() ) },
        le = [4, 50, 60],
        be = [4, 50, 60],
        minimum_bytes = 1
    }
    derived_struct_with_cow_btree_map_with_length for DerivedStructWithCowBTreeMapWithCount {
        in = DerivedStructWithCowBTreeMapWithCount { length: 4, data: Cow::Owned( vec![ (50, 60) ].into_iter().collect() ) },
        le = [4, 50, 60],
        be = [4, 50, 60],
        minimum_bytes = 1
    }
    derived_struct_with_cow_hash_set_with_length for DerivedStructWithCowHashSetWithCount {
        in = DerivedStructWithCowHashSetWithCount { length: 4, data: Cow::Owned( vec![ 50 ].into_iter().collect() ) },
        le = [4, 50],
        be = [4, 50],
        minimum_bytes = 1
    }
    derived_struct_with_cow_btree_set_with_length for DerivedStructWithCowBTreeSetWithCount {
        in = DerivedStructWithCowBTreeSetWithCount { length: 4, data: Cow::Owned( vec![ 50 ].into_iter().collect() ) },
        le = [4, 50],
        be = [4, 50],
        minimum_bytes = 1
    }
    derived_tuple_struct_with_vec_with_length for DerivedTupleStructWithVecWithCount {
        in = DerivedTupleStructWithVecWithCount( 2, vec![ true, false, false, true ] ),
        le = [2, 1, 0, 0, 1],
        be = [2, 1, 0, 0, 1],
        minimum_bytes = 1
    }
    derived_struct_with_vec_with_length_type_u7 for DerivedStructWithVecWithLengthTypeU7 {
        in = DerivedStructWithVecWithLengthTypeU7 { data: vec![ 100, 101 ] },
        le = [2, 100, 101],
        be = [2, 100, 101],
        minimum_bytes = 1
    }
    derived_struct_with_vec_with_length_type_u8 for DerivedStructWithVecWithLengthTypeU8 {
        in = DerivedStructWithVecWithLengthTypeU8 { data: vec![ 100, 101 ] },
        le = [2, 100, 101],
        be = [2, 100, 101],
        minimum_bytes = 1
    }
    derived_struct_with_vec_with_length_type_u16 for DerivedStructWithVecWithLengthTypeU16 {
        in = DerivedStructWithVecWithLengthTypeU16 { data: vec![ 100, 101 ] },
        le = [2, 0, 100, 101],
        be = [0, 2, 100, 101],
        minimum_bytes = 2
    }
    derived_struct_with_vec_with_length_type_u32 for DerivedStructWithVecWithLengthTypeU32 {
        in = DerivedStructWithVecWithLengthTypeU32 { data: vec![ 100, 101 ] },
        le = [2, 0, 0, 0, 100, 101],
        be = [0, 0, 0, 2, 100, 101],
        minimum_bytes = 4
    }
    derived_struct_with_vec_with_length_type_u64 for DerivedStructWithVecWithLengthTypeU64 {
        in = DerivedStructWithVecWithLengthTypeU64 { data: vec![ 100, 101 ] },
        le = [2, 0, 0, 0, 0, 0, 0, 0, 100, 101],
        be = [0, 0, 0, 0, 0, 0, 0, 2, 100, 101],
        minimum_bytes = 8
    }
    derived_struct_with_vec_with_length_type_varint64 for DerivedStructWithVecWithLengthTypeVarInt64 {
        in = DerivedStructWithVecWithLengthTypeVarInt64 { data: vec![ 100, 101 ] },
        le = [2, 100, 101],
        be = [2, 100, 101],
        minimum_bytes = 1
    }
    derived_struct_with_option_vec_with_length_type_u16_none for DerivedStructWithOptionVecWithLengthTypeU16 {
        in = DerivedStructWithOptionVecWithLengthTypeU16 { data: None },
        le = [0],
        be = [0],
        minimum_bytes = 1
    }
    derived_struct_with_option_vec_with_length_type_u16_some_empty for DerivedStructWithOptionVecWithLengthTypeU16 {
        in = DerivedStructWithOptionVecWithLengthTypeU16 { data: Some( vec![] ) },
        le = [1, 0, 0],
        be = [1, 0, 0],
        minimum_bytes = 1
    }
    derived_struct_with_option_vec_with_length_type_u16_some_non_empty for DerivedStructWithOptionVecWithLengthTypeU16 {
        in = DerivedStructWithOptionVecWithLengthTypeU16 { data: Some( vec![ 100, 101 ] ) },
        le = [1, 2, 0, 100, 101],
        be = [1, 0, 2, 100, 101],
        minimum_bytes = 1
    }
    derived_enum_with_custom_tag_a for DerivedEnumWithCustomTag {
        in = DerivedEnumWithCustomTag::A,
        le = [20],
        be = [20],
        minimum_bytes = 1
    }
    derived_enum_with_custom_tag_b for DerivedEnumWithCustomTag {
        in = DerivedEnumWithCustomTag::B,
        le = [21],
        be = [21],
        minimum_bytes = 1
    }
    derived_struct_with_array for DerivedStructWithArray< u8 > {
        in = DerivedStructWithArray { data: [1, 2, 3, 4] },
        le = [1, 2, 3, 4],
        be = [1, 2, 3, 4],
        minimum_bytes = 4
    }
    non_zero_u32 for NonZeroU32 {
        in = NonZeroU32::new( 33 ).unwrap(),
        le = [33, 0, 0, 0],
        be = [0, 0, 0, 33],
        minimum_bytes = 4
    }
    derived_struct_with_skipped_field for DerivedStructWithSkippedField {
        in =  DerivedStructWithSkippedField { a: 1, _b: 0, c: 3 },
        le = [1, 3],
        be = [1, 3],
        minimum_bytes = 2
    }
    derived_struct_with_constant_prefix_string for DerivedStructWithConstantPrefixString {
        in = DerivedStructWithConstantPrefixString { value: () },
        le = [0x41, 0x42, 0x43],
        be = [0x41, 0x42, 0x43],
        minimum_bytes = 3
    }
    derived_struct_with_constant_prefix_byte_string for DerivedStructWithConstantPrefixByteString {
        in = DerivedStructWithConstantPrefixByteString { value: () },
        le = [0x41, 0x42, 0x43],
        be = [0x41, 0x42, 0x43],
        minimum_bytes = 3
    }
    derived_struct_with_constant_prefix_char for DerivedStructWithConstantPrefixChar {
        in = DerivedStructWithConstantPrefixChar { value: () },
        le = [0xe8, 0x8b, 0xba],
        be = [0xe8, 0x8b, 0xba],
        minimum_bytes = 3
    }
    derived_struct_with_constant_prefix_byte for DerivedStructWithConstantPrefixByte {
        in = DerivedStructWithConstantPrefixByte { value: () },
        le = [0x41],
        be = [0x41],
        minimum_bytes = 1
    }
    derived_struct_with_constant_prefix_bool_true for DerivedStructWithConstantPrefixBoolTrue {
        in = DerivedStructWithConstantPrefixBoolTrue { value: () },
        le = [0x01],
        be = [0x01],
        minimum_bytes = 1
    }
    derived_struct_with_constant_prefix_bool_false for DerivedStructWithConstantPrefixBoolFalse {
        in = DerivedStructWithConstantPrefixBoolFalse { value: () },
        le = [0x00],
        be = [0x00],
        minimum_bytes = 1
    }
    derived_struct_with_constant_prefix_u8 for DerivedStructWithConstantPrefixU8 {
        in = DerivedStructWithConstantPrefixU8 { value: () },
        le = [10],
        be = [10],
        minimum_bytes = 1
    }
    derived_struct_with_constant_prefix_i8 for DerivedStructWithConstantPrefixI8 {
        in = DerivedStructWithConstantPrefixI8 { value: () },
        le = [255],
        be = [255],
        minimum_bytes = 1
    }
    derived_enum_with_peek_tag_u8 for DerivedEnumWithPeekTagU8 {
        in = DerivedEnumWithPeekTagU8::One( 1 ),
        le = [1],
        be = [1],
        minimum_bytes = 1
    }
    derived_recursive_enum for DerivedRecursiveEnum {
        in = DerivedRecursiveEnum::Some( Box::new( DerivedRecursiveEnum::None ) ),
        le = [1, 0],
        be = [1, 0],
        minimum_bytes = 1
    }
    derive_c_u8 for DeriveCWithU8 {
        in = DeriveCWithU8( 127 ),
        le = [127],
        be = [127],
        minimum_bytes = 1
    }
    derive_c_u16 for DeriveCWithU16 {
        in = DeriveCWithU16( 33 ),
        le = [33, 0],
        be = [0, 33],
        minimum_bytes = 2
    }
    derive_c_u16_u16 for DeriveCWithU16U16 {
        in = DeriveCWithU16U16( 33, 44 ),
        le = [33, 0, 44, 0],
        be = [0, 33, 0, 44],
        minimum_bytes = 4
    }
    derive_c_u16_u8 for DeriveCWithU16U8 {
        in = DeriveCWithU16U8( 33, 44 ),
        le = [33, 0, 44],
        be = [0, 33, 44],
        minimum_bytes = 3
    }
    derive_c_derive_c for DeriveCWithDeriveC {
        in = DeriveCWithDeriveC( DeriveCWithU16( 33 ) ),
        le = [33, 0],
        be = [0, 33],
        minimum_bytes = 2
    }
    derived_struct_with_varint_0 for DerivedStructWithVarInt {
        in = DerivedStructWithVarInt { value: 0 },
        le = [0],
        be = [0],
        minimum_bytes = 1
    }
    derived_struct_with_varint_127 for DerivedStructWithVarInt {
        in = DerivedStructWithVarInt { value: 127 },
        le = [127],
        be = [127],
        minimum_bytes = 1
    }
    derived_struct_with_varint_128 for DerivedStructWithVarInt {
        in = DerivedStructWithVarInt { value: 128 },
        le = [0b10000000, 0b10000000],
        be = [0b10000000, 0b10000000],
        minimum_bytes = 1
    }
}

symmetric_tests_unsized! {
    ref_str for &str {
        in = "Hello",
        le = [5, 0, 0, 0, 72, 101, 108, 108, 111],
        be = [0, 0, 0, 5, 72, 101, 108, 108, 111],
        minimum_bytes = 4
    }
    derived_ref_str for DerivedRefStr {
        in = DerivedRefStr( "Hello" ),
        le = [5, 0, 0, 0, 72, 101, 108, 108, 111],
        be = [0, 0, 0, 5, 72, 101, 108, 108, 111],
        minimum_bytes = 4
    }
    ref_slice_u8 for &[u8] {
        in = &[10, 11],
        le = [
            2, 0, 0, 0,
            10,
            11
        ],
        be = [
            0, 0, 0, 2,
            10,
            11
        ],
        minimum_bytes = 4
    }
    derived_ref_slice_u8 for DerivedRefSliceU8 {
        in = DerivedRefSliceU8( &[10, 11] ),
        le = [
            2, 0, 0, 0,
            10,
            11
        ],
        be = [
            0, 0, 0, 2,
            10,
            11
        ],
        minimum_bytes = 4
    }
    derived_struct_with_ref_slice_u8_with_length for DerivedRefSliceU8WithCount {
        in = DerivedRefSliceU8WithCount { length: 2, data: &[1, 0, 0, 1] },
        le = [2, 1, 0, 0, 1],
        be = [2, 1, 0, 0, 1],
        minimum_bytes = 1
    }
    derived_struct_with_ref_str_with_length for DerivedRefStrWithCount {
        in = DerivedRefStrWithCount { length: 2, data: "ABCD" },
        le = [2, b'A', b'B', b'C', b'D'],
        be = [2, b'A', b'B', b'C', b'D'],
        minimum_bytes = 1
    }
    derived_string_until_eof_empty for DerivedStringUntilEof {
        in = DerivedStringUntilEof( "".into() ),
        le = [],
        be = [],
        minimum_bytes = 0
    }
    derived_string_until_eof_non_empty for DerivedStringUntilEof {
        in = DerivedStringUntilEof( "Hello".into() ),
        le = [72, 101, 108, 108, 111],
        be = [72, 101, 108, 108, 111],
        minimum_bytes = 0
    }
    derived_vec_until_eof_empty for DerivedVecUntilEof {
        in = DerivedVecUntilEof( vec![] ),
        le = [],
        be = [],
        minimum_bytes = 0
    }
    derived_vec_until_eof_non_empty for DerivedVecUntilEof {
        in = DerivedVecUntilEof( b"Hello".to_vec() ),
        le = [72, 101, 108, 108, 111],
        be = [72, 101, 108, 108, 111],
        minimum_bytes = 0
    }
    derived_cow_str_until_eof_empty for DerivedCowStrUntilEof {
        in = DerivedCowStrUntilEof( "".into() ),
        le = [],
        be = [],
        minimum_bytes = 0
    }
    derived_cow_str_until_eof_non_empty for DerivedCowStrUntilEof {
        in = DerivedCowStrUntilEof( "Hello".into() ),
        le = [72, 101, 108, 108, 111],
        be = [72, 101, 108, 108, 111],
        minimum_bytes = 0
    }
    derived_cow_slice_until_eof_empty for DerivedCowSliceUntilEof {
        in = DerivedCowSliceUntilEof( Cow::Borrowed( b"" ) ),
        le = [],
        be = [],
        minimum_bytes = 0
    }
    derived_cow_slice_until_eof_non_empty for DerivedCowSliceUntilEof {
        in = DerivedCowSliceUntilEof( Cow::Borrowed( b"Hello" ) ),
        le = [72, 101, 108, 108, 111],
        be = [72, 101, 108, 108, 111],
        minimum_bytes = 0
    }
    derived_btreeset_until_eof_empty for DerivedBTreeSetUntilEof {
        in = DerivedBTreeSetUntilEof( BTreeSet::new() ),
        le = [],
        be = [],
        minimum_bytes = 0
    }
    derived_btreeset_until_eof_non_empty for DerivedBTreeSetUntilEof {
        in = DerivedBTreeSetUntilEof( vec![ 10, 20 ].into_iter().collect() ),
        le = [10, 0, 20, 0],
        be = [0, 10, 0, 20],
        minimum_bytes = 0
    }
    derived_ref_slice_u8_until_eof for DerivedRefSliceU8UntilEof {
        in = DerivedRefSliceU8UntilEof( b"Hello" ),
        le = [72, 101, 108, 108, 111],
        be = [72, 101, 108, 108, 111],
        minimum_bytes = 0
    }
    derived_ref_str_until_eof for DerivedRefStrUntilEof {
        in = DerivedRefStrUntilEof( "Hello" ),
        le = [72, 101, 108, 108, 111],
        be = [72, 101, 108, 108, 111],
        minimum_bytes = 0
    }
    vec_packed_tuple for Vec< DerivedPackedTuple > {
        in = vec![
            DerivedPackedTuple( 33, 66 ),
            DerivedPackedTuple( 100, 200 ),
        ],
        le = [
            2, 0, 0, 0,
            33, 0, 66, 0,
            100, 0, 200, 0,
        ],
        be = [
            0, 0, 0, 2,
            0, 33, 0, 66,
            0, 100, 0, 200,
        ],
        minimum_bytes = 4
    }
    vec_packed_recursive_tuple for Vec< DerivedPackedRecursiveTuple > {
        in = vec![
            DerivedPackedRecursiveTuple( DerivedPackedTuple( 33, 66 ), DerivedPackedTuple( 34, 67 ) ),
            DerivedPackedRecursiveTuple( DerivedPackedTuple( 100, 200 ), DerivedPackedTuple( 101, 201 ) ),
        ],
        le = [
            2, 0, 0, 0,
            33, 0, 66, 0, 34, 0, 67, 0,
            100, 0, 200, 0, 101, 0, 201, 0
        ],
        be = [
            0, 0, 0, 2,
            0, 33, 0, 66, 0, 34, 0, 67,
            0, 100, 0, 200, 0, 101, 0, 201
        ],
        minimum_bytes = 4
    }
    vec_transparent_u16 for Vec< TransparentU16 > {
        in = vec![
            TransparentU16( 33 ),
            TransparentU16( 100 ),
        ],
        le = [
            2, 0, 0, 0,
            33, 0,
            100, 0,
        ],
        be = [
            0, 0, 0, 2,
            0, 33,
            0, 100,
        ],
        minimum_bytes = 4
    }
    cow_slice_packed_tuple for Cow< [DerivedPackedTuple] > {
        in = Cow::Owned( vec![
            DerivedPackedTuple( 33, 66 ),
            DerivedPackedTuple( 100, 200 ),
        ]),
        le = [
            2, 0, 0, 0,
            33, 0, 66, 0,
            100, 0, 200, 0,
        ],
        be = [
            0, 0, 0, 2,
            0, 33, 0, 66,
            0, 100, 0, 200,
        ],
        minimum_bytes = 4
    }
    cow_slice_packed_recursive_tuple for Cow< [DerivedPackedRecursiveTuple] > {
        in = Cow::Owned( vec![
            DerivedPackedRecursiveTuple( DerivedPackedTuple( 33, 66 ), DerivedPackedTuple( 34, 67 ) ),
            DerivedPackedRecursiveTuple( DerivedPackedTuple( 100, 200 ), DerivedPackedTuple( 101, 201 ) ),
        ]),
        le = [
            2, 0, 0, 0,
            33, 0, 66, 0, 34, 0, 67, 0,
            100, 0, 200, 0, 101, 0, 201, 0
        ],
        be = [
            0, 0, 0, 2,
            0, 33, 0, 66, 0, 34, 0, 67,
            0, 100, 0, 200, 0, 101, 0, 201
        ],
        minimum_bytes = 4
    }
    cow_slice_transparent_u16 for Cow< [TransparentU16] > {
        in = Cow::Owned( vec![
            TransparentU16( 33 ),
            TransparentU16( 100 ),
        ]),
        le = [
            2, 0, 0, 0,
            33, 0,
            100, 0,
        ],
        be = [
            0, 0, 0, 2,
            0, 33,
            0, 100,
        ],
        minimum_bytes = 4
    }
}

symmetric_tests_unsized_native_endian! {
    derived_ref_slice_packed_tuple for DerivedRefSlicePackedTuple {
        in = DerivedRefSlicePackedTuple( &[
            DerivedPackedTuple( 33, 66 ),
            DerivedPackedTuple( 100, 200 ),
        ]),
        le = [
            2, 0, 0, 0,
            33, 0, 66, 0,
            100, 0, 200, 0,
        ],
        be = [
            0, 0, 0, 2,
            0, 33, 0, 66,
            0, 100, 0, 200,
        ],
        minimum_bytes = 4
    }
    derived_ref_slice_packed_tuple_until_eof for DerivedRefSlicePackedTupleUntilEof {
        in = DerivedRefSlicePackedTupleUntilEof( &[
            DerivedPackedTuple( 33, 66 ),
            DerivedPackedTuple( 100, 200 ),
        ]),
        le = [
            33, 0, 66, 0,
            100, 0, 200, 0,
        ],
        be = [
            0, 33, 0, 66,
            0, 100, 0, 200,
        ],
        minimum_bytes = 0
    }
    ref_slice_derived_packed_tuple for &[DerivedPackedTuple] {
        in = &[
            DerivedPackedTuple( 33, 66 ),
            DerivedPackedTuple( 100, 200 ),
        ],
        le = [
            2, 0, 0, 0,
            33, 0, 66, 0,
            100, 0, 200, 0,
        ],
        be = [
            0, 0, 0, 2,
            0, 33, 0, 66,
            0, 100, 0, 200,
        ],
        minimum_bytes = 4
    }
    ref_slice_packed_u16 for &[PackedU16] {
        in = &[PackedU16( 33 ), PackedU16( 66 )],
        le = [
            2, 0, 0, 0,
            33, 0, 66, 0,
        ],
        be = [
            0, 0, 0, 2,
            0, 33, 0, 66,
        ],
        minimum_bytes = 4
    }
    ref_slice_sized_slice_packed_u16 for &[PackedU16; 2] {
        in = &[PackedU16( 33 ), PackedU16( 66 )],
        le = [
            33, 0, 66, 0,
        ],
        be = [
            0, 33, 0, 66,
        ],
        minimum_bytes = 4
    }
}

#[cfg(feature = "chrono")]
symmetric_tests! {
    chrono_datetime_utc for chrono::DateTime< chrono::Utc > {
        in = chrono::offset::TimeZone::timestamp( &chrono::Utc, 123, 222 ),
        le = [123, 0, 0, 0, 0, 0, 0, 0, 222, 0, 0, 0],
        be = [0, 0, 0, 0, 0, 0, 0, 123, 0, 0, 0, 222],
        minimum_bytes = 12
    }
}

#[cfg(feature = "smallvec")]
symmetric_tests! {
    smallvec_u8_smaller for smallvec::SmallVec< [u8; 2] > {
        in = vec![ 111 ].into(),
        le = [1, 0, 0, 0, 111],
        be = [0, 0, 0, 1, 111],
        minimum_bytes = 4
    }
    smallvec_u8_bigger for smallvec::SmallVec< [u8; 2] > {
        in = vec![ 111, 112, 113 ].into(),
        le = [3, 0, 0, 0, 111, 112, 113],
        be = [0, 0, 0, 3, 111, 112, 113],
        minimum_bytes = 4
    }
}

#[cfg(feature = "indexmap")]
symmetric_tests! {
    indexmap_u16 for indexmap::IndexMap< u16, bool > {
        in = vec![ (10, true) ].into_iter().collect(),
        le = [1, 0, 0, 0, 10, 0, 1],
        be = [0, 0, 0, 1, 0, 10, 1],
        minimum_bytes = 4
    }
    indexset_u16 for indexmap::IndexSet< u16 > {
        in = vec![ 10 ].into_iter().collect(),
        le = [1, 0, 0, 0, 10, 0],
        be = [0, 0, 0, 1, 0, 10],
        minimum_bytes = 4
    }
}

#[cfg(feature = "regex")]
#[test]
fn test_regex() {
    use speedy::{
        Readable,
        Writable
    };

    let regex = regex::Regex::new( "[a-z]+" ).unwrap();
    let buffer = regex.write_to_vec().unwrap();
    assert_eq!( buffer, &[6, 0, 0, 0, b'[', b'a', b'-', b'z', b']', b'+'] );

    let deserialized = regex::Regex::read_from_buffer( &buffer ).unwrap();
    assert_eq!( regex.as_str(), deserialized.as_str() );
}

#[cfg(feature = "uuid")]
symmetric_tests! {
    uuid for uuid::Uuid {
        in = uuid::Uuid::parse_str("99ac1675-12ef-495b-bf56-606ebe5e3e71").unwrap(),
        le = [0x99, 0xAC, 0x16, 0x75, 0x12, 0xEF, 0x49, 0x5B, 0xBF, 0x56, 0x60, 0x6E, 0xBE, 0x5E, 0x3E, 0x71],
        be = [0x99, 0xAC, 0x16, 0x75, 0x12, 0xEF, 0x49, 0x5B, 0xBF, 0x56, 0x60, 0x6E, 0xBE, 0x5E, 0x3E, 0x71],
        minimum_bytes = 16
    }
}


#[test]
fn test_derived_struct_with_default_on_eof() {
    use speedy::{
       Readable,
       Endianness
    };

    let deserialized: DerivedStructWithDefaultOnEof = Readable::read_from_buffer_with_ctx( Endianness::LittleEndian, &[0xAA] ).unwrap();
    assert_eq!( deserialized, DerivedStructWithDefaultOnEof { a: 0xAA, b: 0, c: 0 } );

    let deserialized: DerivedStructWithDefaultOnEof = Readable::read_from_buffer_with_ctx( Endianness::LittleEndian, &[0xAA, 0xBB] ).unwrap();
    assert_eq!( deserialized, DerivedStructWithDefaultOnEof { a: 0xAA, b: 0, c: 0 } );

    let deserialized: DerivedStructWithDefaultOnEof = Readable::read_from_buffer_with_ctx( Endianness::LittleEndian, &[0xAA, 0xBB, 0xCC] ).unwrap();
    assert_eq!( deserialized, DerivedStructWithDefaultOnEof { a: 0xAA, b: 0xCCBB, c: 0 } );

    let deserialized: DerivedStructWithVecWithDefaultOnEof = Readable::read_from_buffer_with_ctx( Endianness::LittleEndian, &[] ).unwrap();
    assert_eq!( deserialized, DerivedStructWithVecWithDefaultOnEof { data: vec![] } );

    let deserialized: DerivedStructWithVecWithCountWithDefaultOnEof = Readable::read_from_buffer_with_ctx( Endianness::LittleEndian, &[2, 0xAA, 0xBB] ).unwrap();
    assert_eq!( deserialized, DerivedStructWithVecWithCountWithDefaultOnEof { length: 2, data: vec![0xAA, 0xBB] } );

    let deserialized: DerivedStructWithVecWithCountWithDefaultOnEof = Readable::read_from_buffer_with_ctx( Endianness::LittleEndian, &[2, 0xAA] ).unwrap();
    assert_eq!( deserialized, DerivedStructWithVecWithCountWithDefaultOnEof { length: 2, data: vec![] } );
}

#[test]
fn test_length_mismatch_with_length_attribute() {
    use speedy::{
        Endianness,
        Writable
    };

    let err = DerivedStructWithVecWithCount {
        length: 0,
        data: vec![ true ]
    }.write_to_vec_with_ctx( Endianness::LittleEndian ).unwrap_err();

    assert_eq!(
        err.to_string(),
        "the length of 'data' is not the same as its 'length' attribute"
    );
}

#[test]
fn test_zero_non_zero() {
    let error = NonZeroU32::read_from_buffer( &[0, 0, 0, 0] ).unwrap_err();
    match speedy::private::get_error_kind( &error ) {
        speedy::private::ErrorKind::ZeroNonZero => {},
        error => panic!( "Unexpected error: {:?}", error )
    }
}

#[test]
fn test_vec_with_length_type_u7_read_out_of_range_length() {
    let error = DerivedStructWithVecWithLengthTypeU7::read_from_buffer( &[0x80] ).unwrap_err();
    match speedy::private::get_error_kind( &error ) {
        speedy::private::ErrorKind::OutOfRangeLength => {},
        error => panic!( "Unexpected error: {:?}", error )
    }
}

#[test]
fn test_prefix_constant_mismatch() {
    let error = DerivedStructWithConstantPrefixString::read_from_buffer( &[0x41, 0x42] ).unwrap_err();
    match speedy::private::get_error_kind( &error ) {
        speedy::private::ErrorKind::InputBufferIsTooSmall { .. } => {},
        error => panic!( "Unexpected error: {:?}", error )
    }

    let error = DerivedStructWithConstantPrefixString::read_from_buffer( &[0x41, 0x42, 0x00] ).unwrap_err();
    match speedy::private::get_error_kind( &error ) {
        speedy::private::ErrorKind::ExpectedConstant { .. } => {},
        error => panic!( "Unexpected error: {:?}", error )
    }
}

#[test]
fn test_minimum_bytes_needed() {
    use speedy::{
        Readable,
        Endianness
    };

    assert_eq!( <DerivedStructWithDefaultOnEof as Readable< Endianness >>::minimum_bytes_needed(), 1 );
}

#[test]
fn test_derive_transparent() {
    assert!( <TransparentU8 as Readable< Endianness >>::speedy_is_primitive() );
    assert!( <TransparentU16 as Readable< Endianness >>::speedy_is_primitive() );
    assert!( <NonTransparentU8 as Readable< Endianness >>::speedy_is_primitive() );
    assert!( !<ManualU8 as Readable< Endianness >>::speedy_is_primitive() );

    assert!( <TransparentU8 as Writable< Endianness >>::speedy_is_primitive() );
    assert!( <TransparentU16 as Writable< Endianness >>::speedy_is_primitive() );
    assert!( <NonTransparentU8 as Writable< Endianness >>::speedy_is_primitive() );
    assert!( !<ManualU8 as Writable< Endianness >>::speedy_is_primitive() );
}

#[test]
fn test_derive_packed() {
    assert!( !<DerivedTupleStruct as Readable< Endianness >>::speedy_is_primitive() );
    assert!( <DerivedPackedTuple as Readable< Endianness >>::speedy_is_primitive() );
    assert!( !<DerivedTupleStruct as Writable< Endianness >>::speedy_is_primitive() );
    assert!( <DerivedPackedTuple as Writable< Endianness >>::speedy_is_primitive() );

    assert!( <DerivedPackedRecursiveTuple as Readable< Endianness >>::speedy_is_primitive() );
    assert!( <DerivedPackedRecursiveTuple as Writable< Endianness >>::speedy_is_primitive() );
}

#[test]
fn test_derive_c() {
    assert!( <DeriveCWithU8 as Readable< Endianness >>::speedy_is_primitive() );
    assert!( <DeriveCWithU16 as Readable< Endianness >>::speedy_is_primitive() );
    assert!( <DeriveCWithU16U16 as Readable< Endianness >>::speedy_is_primitive() );
    assert!( <DeriveCWithDeriveC as Readable< Endianness >>::speedy_is_primitive() );
    assert!( !<DeriveCWithU16U8 as Readable< Endianness >>::speedy_is_primitive() );

    assert!( <DeriveCWithU8 as Writable< Endianness >>::speedy_is_primitive() );
    assert!( <DeriveCWithU16 as Writable< Endianness >>::speedy_is_primitive() );
    assert!( <DeriveCWithU16U16 as Writable< Endianness >>::speedy_is_primitive() );
    assert!( <DeriveCWithDeriveC as Writable< Endianness >>::speedy_is_primitive() );
    assert!( !<DeriveCWithU16U8 as Writable< Endianness >>::speedy_is_primitive() );
}

#[test]
fn test_derive_primitive() {
    assert!( <ThreeF32 as Readable< Endianness >>::speedy_is_primitive() );
    assert!( <ThreeF32 as Writable< Endianness >>::speedy_is_primitive() );
    assert!( <FourU8 as Readable< Endianness >>::speedy_is_primitive() );
    assert!( <FourU8 as Writable< Endianness >>::speedy_is_primitive() );
    assert!( <SimpleComposite as Readable< Endianness >>::speedy_is_primitive() );
    assert!( <SimpleComposite as Writable< Endianness >>::speedy_is_primitive() );
}

#[derive(PartialEq, Eq, Debug)]
struct ManualU8( u8 );

impl< 'a, C: speedy::Context > Readable< 'a, C > for ManualU8 {
    #[inline]
    fn read_from< R: speedy::Reader< 'a, C > >( reader: &mut R ) -> Result< Self, C::Error > {
        Ok( ManualU8( reader.read_u8()? ) )
    }

    #[inline]
    fn minimum_bytes_needed() -> usize {
        1
    }
}

impl< C: speedy::Context > speedy::Writable< C > for ManualU8 {
    #[inline]
    fn write_to< T: ?Sized + speedy::Writer< C > >( &self, writer: &mut T ) -> Result< (), C::Error > {
        writer.write_u8( self.0 )
    }

    #[inline]
    fn bytes_needed( &self ) -> Result< usize, C::Error > {
        Ok( 1 )
    }
}

#[derive(Readable, Writable, PartialEq, Eq, Debug)]
struct NonTransparentU8( u8 );

#[derive(Readable, Writable, PartialEq, Eq, Debug)]
#[repr(transparent)]
struct TransparentNonZeroCopyable( Vec< u8 > );

#[derive(Copy, Clone, Readable, Writable, PartialEq, Eq, Debug)]
struct NonZeroCopyable( u8 );

#[derive(Readable, Writable, PartialEq, Eq, Debug)]
#[repr(packed)]
struct PackedNonZeroCopyable( NonZeroCopyable );

#[derive(Readable, Writable, PartialEq, Debug)]
struct ThreeF32 {
    x: f32,
    y: f32,
    z: f32,
}

#[derive(Readable, Writable, PartialEq, Eq, Debug)]
struct FourU8 {
    x0: u8,
    x1: u8,
    x2: u8,
    x3: u8,
}

#[derive(Readable, Writable, PartialEq, Debug)]
struct SimpleComposite {
    v0: ThreeF32,
    v1: ThreeF32,
    v2: ThreeF32,
    normal: ThreeF32,
}

// Source: https://users.rust-lang.org/t/a-macro-to-assert-that-a-type-does-not-implement-trait-bounds/31179
macro_rules! assert_not_impl {
    ($x:ty, $($t:path),+ $(,)*) => {
        const _: fn() -> () = || {
            struct Check<T: ?Sized>(T);
            trait AmbiguousIfImpl<A> { fn some_item() { } }

            impl<T: ?Sized> AmbiguousIfImpl<()> for Check<T> { }
            impl<T: ?Sized $(+ $t)*> AmbiguousIfImpl<u8> for Check<T> { }

            <Check::<$x> as AmbiguousIfImpl<_>>::some_item()
        };
    };
}

macro_rules! assert_impl {
    ($x:ty, $($t:path),+ $(,)*) => {
        const _: fn() -> () = || {
            struct Check where $x: $($t),+;
        };
    };
}

assert_not_impl!( (u8, u8), speedy::private::ZeroCopyable< () > );
assert_not_impl!( Vec< u8 >, speedy::private::ZeroCopyable< () > );
assert_not_impl!( NonTransparentU8, speedy::private::ZeroCopyable< () > );
assert_not_impl!( TransparentNonZeroCopyable, speedy::private::ZeroCopyable< () > );
assert_not_impl!( NonZeroCopyable, speedy::private::ZeroCopyable< () > );
assert_not_impl!( PackedNonZeroCopyable, speedy::private::ZeroCopyable< () > );
assert_not_impl!( DerivedRefSlicePackedTuple, speedy::private::ZeroCopyable< () > );
assert_not_impl!( DerivedRefSlicePackedTupleUntilEof, speedy::private::ZeroCopyable< () > );
assert_not_impl!( &[DerivedPackedTuple], speedy::private::ZeroCopyable< () > );
assert_not_impl!( u16, speedy::private::ZeroCopyable< () > );
assert_not_impl!( u32, speedy::private::ZeroCopyable< () > );
assert_not_impl!( u64, speedy::private::ZeroCopyable< () > );
assert_not_impl!( u128, speedy::private::ZeroCopyable< () > );
assert_not_impl!( i16, speedy::private::ZeroCopyable< () > );
assert_not_impl!( i32, speedy::private::ZeroCopyable< () > );
assert_not_impl!( i64, speedy::private::ZeroCopyable< () > );
assert_not_impl!( i128, speedy::private::ZeroCopyable< () > );
assert_not_impl!( f32, speedy::private::ZeroCopyable< () > );
assert_not_impl!( f64, speedy::private::ZeroCopyable< () > );
assert_not_impl!( TransparentU16, speedy::private::ZeroCopyable< () > );
assert_not_impl!( TransparentU32, speedy::private::ZeroCopyable< () > );
assert_not_impl!( TransparentU128, speedy::private::ZeroCopyable< () > );
assert_not_impl!( &'static [u16], speedy::Readable< 'static, speedy::LittleEndian > );

assert_impl!( u8, speedy::private::ZeroCopyable< () > );
assert_impl!( i8, speedy::private::ZeroCopyable< () > );
assert_impl!( TransparentU8, speedy::private::ZeroCopyable< () > );
assert_impl!( DerivedPackedTuple, speedy::private::ZeroCopyable< () > );
assert_impl!( DerivedPackedRecursiveTuple, speedy::private::ZeroCopyable< () > );
assert_impl!( &'static [PackedU16], speedy::Readable< 'static, speedy::LittleEndian > );

#[test]
fn test_incomplete_read_into_vec_triggers_drop_for_already_read_items() {
    use std::sync::atomic::{AtomicU64, Ordering};

    static COUNTER: AtomicU64 = AtomicU64::new( 0 );

    #[derive(Readable, Writable, PartialEq, Eq, Debug)]
    struct WithDrop( ManualU8 );
    impl Drop for WithDrop {
        fn drop( &mut self ) {
            COUNTER.fetch_add( 1, Ordering::SeqCst );
        }
    }

    #[derive(Readable, Writable, PartialEq, Eq, Debug)]
    struct Struct( Vec< WithDrop > );

    Struct::read_from_stream_unbuffered( &mut &[0, 0, 0, 10, 1, 2][..] ).unwrap_err();
    assert_eq!( COUNTER.load( Ordering::SeqCst ), 2 );
}

<<<<<<< HEAD
#[derive(Writable, Readable, Eq, PartialEq, Debug)]
#[speedy(non_exhaustive)]
struct NonExhaustiveStructBefore {
    pub field1: bool,
    pub field2: Vec<NonExhaustiveStructChildBefore>,
    pub field3: u32,
}

#[derive(Writable, Readable, Eq, PartialEq, Debug)]
#[speedy(non_exhaustive)]
struct NonExhaustiveStructChildBefore {
    pub field1: u32,
    pub field2: bool,
}

#[derive(Writable, Readable, Eq, PartialEq, Debug)]
#[speedy(non_exhaustive)]
struct NonExhaustiveStructAfter {
    pub field1: bool,
    pub field2: Vec<NonExhaustiveStructChildAfter>,
    pub field3: u32,
}

#[derive(Writable, Readable, Eq, PartialEq, Debug)]
#[speedy(non_exhaustive)]
struct NonExhaustiveStructChildAfter {
    pub field1: u32,
    pub field2: bool,
    pub field_added: u8, // should always be 0
    pub field_added_2: Vec<u64>
}

#[test]
fn test_non_exhaustive_field_appended() {
    use speedy::{
        Readable,
        Writable
    };

    let before = NonExhaustiveStructBefore{ 
        field1: true, 
        field2: vec![
            NonExhaustiveStructChildBefore { field1: 1, field2: false}, 
            NonExhaustiveStructChildBefore { field1: 2, field2: true},  
        ],
        field3: 9
    };

    let buffer = before.write_to_vec().unwrap();
    assert_eq!( buffer, &[
        3, 
            1, 
            2, 0, 0, 0, 
                        2, 
                            1, 0, 0, 0, 
                            0, 
                        2, 
                            2, 0, 0, 0, 
                            1, 
            9, 0, 0, 0
    ]);

    let deserialized = NonExhaustiveStructAfter::read_from_buffer( &buffer ).unwrap();

    let expectation = NonExhaustiveStructAfter{
        field1: true, 
        field2: vec![
            NonExhaustiveStructChildAfter { field1: 1, field2: false, field_added: 0, field_added_2: vec![]}, 
            NonExhaustiveStructChildAfter { field1: 2, field2: true, field_added: 0, field_added_2: vec![]},  
        ],
        field3: 9
    };
    assert_eq!( deserialized, expectation );

}

symmetric_tests! {
    non_exhaustive_struct_1 for NonExhaustiveStructBefore {
        in = NonExhaustiveStructBefore{ 
            field1: true, 
            field2: vec![
                NonExhaustiveStructChildBefore { field1: 1, field2: false}, 
                NonExhaustiveStructChildBefore { field1: 2, field2: true},  
            ],
            field3: 9
        },
        le = [
            3, 
                1, 
                2, 0, 0, 0, 
                            2, 
                                1, 0, 0, 0, 
                                0, 
                            2, 
                                2, 0, 0, 0, 
                                1, 
                9, 0, 0, 0
        ],
        be = [
            3, 
                1, 
                0, 0, 0, 2, 
                            2, 
                                0, 0, 0, 1, 
                                0, 
                            2, 
                                0, 0, 0, 2, 
                                1, 
                0, 0, 0, 9
        ],
        minimum_bytes = 1
=======
#[test]
fn test_incomplete_read_into_vec_does_not_trigger_drop_for_already_read_items_if_they_are_primitive() {
    use std::sync::atomic::{AtomicU64, Ordering};

    static COUNTER: AtomicU64 = AtomicU64::new( 0 );

    #[derive(Readable, Writable, PartialEq, Eq, Debug)]
    struct WithDrop( u8 );
    impl Drop for WithDrop {
        fn drop( &mut self ) {
            COUNTER.fetch_add( 1, Ordering::SeqCst );
        }
    }

    #[derive(Readable, Writable, PartialEq, Eq, Debug)]
    struct Struct( Vec< WithDrop > );

    Struct::read_from_stream_unbuffered( &mut &[0, 0, 0, 10, 1, 2][..] ).unwrap_err();
    assert_eq!( COUNTER.load( Ordering::SeqCst ), 0 );
}

#[test]
fn test_zero_copy_cow_deserialization() {
    let input: Vec< u8 > = vec![
        2, 0, 0, 0,
        33, 0,
        100, 0,
    ];

    let value_borrowed: Cow< [u16] > = Readable::read_from_buffer_with_ctx( Endianness::LittleEndian, &input ).unwrap();
    let value_owned: Cow< [u16] > = Readable::read_from_buffer_copying_data_with_ctx( Endianness::LittleEndian, &input ).unwrap();

    match value_borrowed {
        Cow::Owned( _ ) => panic!(),
        Cow::Borrowed( value ) => assert_eq!( value, &[33, 100] )
    }

    std::mem::drop( input );

    match value_owned {
        Cow::Owned( value ) => assert_eq!( value, &[33, 100] ),
        Cow::Borrowed( _ ) => panic!()
>>>>>>> 1b6d3e71
    }
}<|MERGE_RESOLUTION|>--- conflicted
+++ resolved
@@ -2564,7 +2564,51 @@
     assert_eq!( COUNTER.load( Ordering::SeqCst ), 2 );
 }
 
-<<<<<<< HEAD
+#[test]
+fn test_incomplete_read_into_vec_does_not_trigger_drop_for_already_read_items_if_they_are_primitive() {
+    use std::sync::atomic::{AtomicU64, Ordering};
+
+    static COUNTER: AtomicU64 = AtomicU64::new( 0 );
+
+    #[derive(Readable, Writable, PartialEq, Eq, Debug)]
+    struct WithDrop( u8 );
+    impl Drop for WithDrop {
+        fn drop( &mut self ) {
+            COUNTER.fetch_add( 1, Ordering::SeqCst );
+        }
+    }
+
+    #[derive(Readable, Writable, PartialEq, Eq, Debug)]
+    struct Struct( Vec< WithDrop > );
+
+    Struct::read_from_stream_unbuffered( &mut &[0, 0, 0, 10, 1, 2][..] ).unwrap_err();
+    assert_eq!( COUNTER.load( Ordering::SeqCst ), 0 );
+}
+
+#[test]
+fn test_zero_copy_cow_deserialization() {
+    let input: Vec< u8 > = vec![
+        2, 0, 0, 0,
+        33, 0,
+        100, 0,
+    ];
+
+    let value_borrowed: Cow< [u16] > = Readable::read_from_buffer_with_ctx( Endianness::LittleEndian, &input ).unwrap();
+    let value_owned: Cow< [u16] > = Readable::read_from_buffer_copying_data_with_ctx( Endianness::LittleEndian, &input ).unwrap();
+
+    match value_borrowed {
+        Cow::Owned( _ ) => panic!(),
+        Cow::Borrowed( value ) => assert_eq!( value, &[33, 100] )
+    }
+
+    std::mem::drop( input );
+
+    match value_owned {
+        Cow::Owned( value ) => assert_eq!( value, &[33, 100] ),
+        Cow::Borrowed( _ ) => panic!()
+    }
+}
+
 #[derive(Writable, Readable, Eq, PartialEq, Debug)]
 #[speedy(non_exhaustive)]
 struct NonExhaustiveStructBefore {
@@ -2676,49 +2720,5 @@
                 0, 0, 0, 9
         ],
         minimum_bytes = 1
-=======
-#[test]
-fn test_incomplete_read_into_vec_does_not_trigger_drop_for_already_read_items_if_they_are_primitive() {
-    use std::sync::atomic::{AtomicU64, Ordering};
-
-    static COUNTER: AtomicU64 = AtomicU64::new( 0 );
-
-    #[derive(Readable, Writable, PartialEq, Eq, Debug)]
-    struct WithDrop( u8 );
-    impl Drop for WithDrop {
-        fn drop( &mut self ) {
-            COUNTER.fetch_add( 1, Ordering::SeqCst );
-        }
-    }
-
-    #[derive(Readable, Writable, PartialEq, Eq, Debug)]
-    struct Struct( Vec< WithDrop > );
-
-    Struct::read_from_stream_unbuffered( &mut &[0, 0, 0, 10, 1, 2][..] ).unwrap_err();
-    assert_eq!( COUNTER.load( Ordering::SeqCst ), 0 );
-}
-
-#[test]
-fn test_zero_copy_cow_deserialization() {
-    let input: Vec< u8 > = vec![
-        2, 0, 0, 0,
-        33, 0,
-        100, 0,
-    ];
-
-    let value_borrowed: Cow< [u16] > = Readable::read_from_buffer_with_ctx( Endianness::LittleEndian, &input ).unwrap();
-    let value_owned: Cow< [u16] > = Readable::read_from_buffer_copying_data_with_ctx( Endianness::LittleEndian, &input ).unwrap();
-
-    match value_borrowed {
-        Cow::Owned( _ ) => panic!(),
-        Cow::Borrowed( value ) => assert_eq!( value, &[33, 100] )
-    }
-
-    std::mem::drop( input );
-
-    match value_owned {
-        Cow::Owned( value ) => assert_eq!( value, &[33, 100] ),
-        Cow::Borrowed( _ ) => panic!()
->>>>>>> 1b6d3e71
     }
 }