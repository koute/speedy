--- conflicted
+++ resolved
@@ -1,14 +1,5 @@
-<<<<<<< HEAD
-use std::mem;
-use std::borrow::{Cow, ToOwned};
-use std::ops::{Range, RangeInclusive};
-use std::collections::{BTreeMap, BTreeSet, HashMap, HashSet};
-use std::net::{SocketAddr, SocketAddrV4, SocketAddrV6};
-use std::hash::Hash;
-=======
 use core::mem;
 use core::ops::{Range, RangeInclusive};
->>>>>>> df80ac3f
 
 use crate::endianness::Endianness;
 use crate::writable::Writable;
@@ -661,8 +652,7 @@
     }
 }
 
-<<<<<<< HEAD
-impl< C > Writable< C > for SocketAddrV4 where C: Context {
+impl< C > Writable< C > for core::net::SocketAddrV4 where C: Context {
     #[inline]
     fn write_to< W >( &self, writer: &mut W ) -> Result< (), C::Error > where W: ?Sized + Writer< C > {
         self.ip().write_to( writer )?;
@@ -675,7 +665,7 @@
     }
 }
 
-impl< C > Writable< C > for SocketAddrV6 where C: Context {
+impl< C > Writable< C > for core::net::SocketAddrV6 where C: Context {
     #[inline]
     fn write_to< W >( &self, writer: &mut W ) -> Result< (), C::Error > where W: ?Sized + Writer< C > {
         self.ip().write_to( writer )?;
@@ -688,15 +678,15 @@
     }
 }
 
-impl< C > Writable< C > for SocketAddr where C: Context {
+impl< C > Writable< C > for core::net::SocketAddr where C: Context {
     #[inline]
     fn write_to< W >( &self, writer: &mut W ) -> Result< (), C::Error > where W: ?Sized + Writer< C > {
         match self {
-            SocketAddr::V4( address ) => {
+            core::net::SocketAddr::V4( address ) => {
                 writer.write_u8( 0 )?;
                 address.write_to( writer )
             },
-            SocketAddr::V6( address ) => {
+            core::net::SocketAddr::V6( address ) => {
                 writer.write_u8( 1 )?;
                 address.write_to( writer )
             }
@@ -706,16 +696,13 @@
     #[inline]
     fn bytes_needed( &self ) -> Result< usize, C::Error > {
         match self {
-            SocketAddr::V4( address ) => Writable::< C >::bytes_needed( address ).map( |count| count + 1 ),
-            SocketAddr::V6( address ) => Writable::< C >::bytes_needed( address ).map( |count| count + 1 )
+            core::net::SocketAddr::V4( address ) => Writable::< C >::bytes_needed( address ).map( |count| count + 1 ),
+            core::net::SocketAddr::V6( address ) => Writable::< C >::bytes_needed( address ).map( |count| count + 1 )
         }
     }
 }
 
 impl< C > Writable< C > for std::time::Duration where C: Context {
-=======
-impl< C > Writable< C > for core::time::Duration where C: Context {
->>>>>>> df80ac3f
     #[inline]
     fn write_to< W >( &self, writer: &mut W ) -> Result< (), C::Error > where W: ?Sized + Writer< C > {
         writer.write_u64( self.as_secs() )?;
