--- conflicted
+++ resolved
@@ -1,14 +1,5 @@
-<<<<<<< HEAD
-use std::mem;
-use std::borrow::{Cow, ToOwned};
-use std::ops::{Range, RangeInclusive};
-use std::collections::{BTreeMap, BTreeSet, HashMap, HashSet};
-use std::hash::{BuildHasher, Hash};
-use std::net::{SocketAddr, SocketAddrV4, SocketAddrV6};
-=======
 use core::mem;
 use core::ops::{Range, RangeInclusive};
->>>>>>> df80ac3f
 use core::mem::MaybeUninit;
 
 use crate::readable::Readable;
@@ -566,11 +557,10 @@
     }
 }
 
-<<<<<<< HEAD
-impl< 'a, C > Readable< 'a, C > for SocketAddrV4 where C: Context {
-    #[inline]
-    fn read_from< R: Reader< 'a, C > >( reader: &mut R ) -> Result< Self, C::Error > {
-        Ok( SocketAddrV4::new( reader.read_value()?, reader.read_value()? ) )
+impl< 'a, C > Readable< 'a, C > for core::net::SocketAddrV4 where C: Context {
+    #[inline]
+    fn read_from< R: Reader< 'a, C > >( reader: &mut R ) -> Result< Self, C::Error > {
+        Ok( core::net::SocketAddrV4::new( reader.read_value()?, reader.read_value()? ) )
     }
 
     #[inline]
@@ -579,10 +569,10 @@
     }
 }
 
-impl< 'a, C > Readable< 'a, C > for SocketAddrV6 where C: Context {
-    #[inline]
-    fn read_from< R: Reader< 'a, C > >( reader: &mut R ) -> Result< Self, C::Error > {
-        Ok( SocketAddrV6::new( reader.read_value()?, reader.read_value()?, 0, 0 ) )
+impl< 'a, C > Readable< 'a, C > for core::net::SocketAddrV6 where C: Context {
+    #[inline]
+    fn read_from< R: Reader< 'a, C > >( reader: &mut R ) -> Result< Self, C::Error > {
+        Ok( core::net::SocketAddrV6::new( reader.read_value()?, reader.read_value()?, 0, 0 ) )
     }
 
     #[inline]
@@ -591,13 +581,13 @@
     }
 }
 
-impl< 'a, C > Readable< 'a, C > for SocketAddr where C: Context {
+impl< 'a, C > Readable< 'a, C > for core::net::SocketAddr where C: Context {
     #[inline]
     fn read_from< R: Reader< 'a, C > >( reader: &mut R ) -> Result< Self, C::Error > {
         let kind = reader.read_u8()?;
         match kind {
-            0 => Ok( SocketAddr::V4( reader.read_value()? ) ),
-            1 => Ok( SocketAddr::V6( reader.read_value()? ) ),
+            0 => Ok( core::net::SocketAddr::V4( reader.read_value()? ) ),
+            1 => Ok( core::net::SocketAddr::V6( reader.read_value()? ) ),
             _ => Err( crate::error::error_invalid_enum_variant() )
         }
     }
@@ -609,9 +599,6 @@
 }
 
 impl< 'a, C > Readable< 'a, C > for std::time::Duration where C: Context {
-=======
-impl< 'a, C > Readable< 'a, C > for core::time::Duration where C: Context {
->>>>>>> df80ac3f
     #[inline]
     fn read_from< R: Reader< 'a, C > >( reader: &mut R ) -> Result< Self, C::Error > {
         let secs = reader.read_u64()?;
