--- conflicted
+++ resolved
@@ -47,11 +47,10 @@
     syn::custom_keyword!( skip );
     syn::custom_keyword!( constant_prefix );
     syn::custom_keyword!( peek_tag );
-<<<<<<< HEAD
+
     syn::custom_keyword!( non_exhaustive );
-=======
     syn::custom_keyword!( varint );
->>>>>>> 1b6d3e71
+
 
     syn::custom_keyword!( u7 );
     syn::custom_keyword!( u8 );
